/*
 * Copyright (c) 2014, Oracle and/or its affiliates. All rights reserved.
 * DO NOT ALTER OR REMOVE COPYRIGHT NOTICES OR THIS FILE HEADER.
 *
 * This code is free software; you can redistribute it and/or modify it
 * under the terms of the GNU General Public License version 2 only, as
 * published by the Free Software Foundation.  Oracle designates this
 * particular file as subject to the "Classpath" exception as provided
 * by Oracle in the LICENSE file that accompanied this code.
 *
 * This code is distributed in the hope that it will be useful, but WITHOUT
 * ANY WARRANTY; without even the implied warranty of MERCHANTABILITY or
 * FITNESS FOR A PARTICULAR PURPOSE.  See the GNU General Public License
 * version 2 for more details (a copy is included in the LICENSE file that
 * accompanied this code).
 *
 * You should have received a copy of the GNU General Public License version
 * 2 along with this work; if not, write to the Free Software Foundation,
 * Inc., 51 Franklin St, Fifth Floor, Boston, MA 02110-1301 USA.
 *
 * Please contact Oracle, 500 Oracle Parkway, Redwood Shores, CA 94065 USA
 * or visit www.oracle.com if you need additional information or have any
 * questions.
 */
package com.oracle.truffle.api.instrument;

import com.oracle.truffle.api.*;

/**
 * Any Truffle node implementing this interface can be "instrumented" by installing a {@link Probe}
 * that intercepts {@link ExecutionEvents} at the node and routes them to any {@link Instrument}s
 * that have been attached to the {@link Probe}. Only one {@link Probe} may be installed at each
 * node; subsequent calls return the one already installed.
 */
public interface Instrumentable {

    /**
<<<<<<< HEAD
     * Enables "instrumentation" of this Truffle node by tools, where this node is presumed to be
     * part (and not the root of) of a well-formed Truffle AST that is not being executed. The AST
     * may be modified.
     *
     * @param context access to language implementation context
     * @return a {@link Probe} to which tools may attach {@link Instrument}s that will receive
     *         {@link ExecutionEvents}
=======
     * Optionally applies <em>instrumentation</em> at a Truffle AST node, depending on guest
     * language characteristics and use-case policy. Ideally, the parent node of the guest language
     * implements this interface. This interfaces assumes that the instrumented node has access to
     * the {@link ExecutionContext} for the guest language.
     * <ul>
     * <li>if no instrumentation is to be applied, returns the AST node unmodified;</li>
     * <li>if an AST node is to be instrumented, then creates a new Wrapper that <em>decorates</em>
     * the AST node. Additionally, this creates a probe on the wrapper that is to be used for
     * attaching instruments. This {@link Probe} is notified of all {@link ExecutionEvents} at the
     * wrapped AST node.</li>
     * </ul>
     *
     * @return The probe that was created.
>>>>>>> 925625b3
     */
    public Probe probe();
}<|MERGE_RESOLUTION|>--- conflicted
+++ resolved
@@ -24,8 +24,6 @@
  */
 package com.oracle.truffle.api.instrument;
 
-import com.oracle.truffle.api.*;
-
 /**
  * Any Truffle node implementing this interface can be "instrumented" by installing a {@link Probe}
  * that intercepts {@link ExecutionEvents} at the node and routes them to any {@link Instrument}s
@@ -35,29 +33,11 @@
 public interface Instrumentable {
 
     /**
-<<<<<<< HEAD
      * Enables "instrumentation" of this Truffle node by tools, where this node is presumed to be
      * part (and not the root of) of a well-formed Truffle AST that is not being executed. The AST
      * may be modified.
      *
-     * @param context access to language implementation context
-     * @return a {@link Probe} to which tools may attach {@link Instrument}s that will receive
-     *         {@link ExecutionEvents}
-=======
-     * Optionally applies <em>instrumentation</em> at a Truffle AST node, depending on guest
-     * language characteristics and use-case policy. Ideally, the parent node of the guest language
-     * implements this interface. This interfaces assumes that the instrumented node has access to
-     * the {@link ExecutionContext} for the guest language.
-     * <ul>
-     * <li>if no instrumentation is to be applied, returns the AST node unmodified;</li>
-     * <li>if an AST node is to be instrumented, then creates a new Wrapper that <em>decorates</em>
-     * the AST node. Additionally, this creates a probe on the wrapper that is to be used for
-     * attaching instruments. This {@link Probe} is notified of all {@link ExecutionEvents} at the
-     * wrapped AST node.</li>
-     * </ul>
-     *
      * @return The probe that was created.
->>>>>>> 925625b3
      */
-    public Probe probe();
+    Probe probe();
 }