/*
 * Copyright (c) 2012, 2016, Oracle and/or its affiliates. All rights reserved.
 * DO NOT ALTER OR REMOVE COPYRIGHT NOTICES OR THIS FILE HEADER.
 *
 * This code is free software; you can redistribute it and/or modify it
 * under the terms of the GNU General Public License version 2 only, as
 * published by the Free Software Foundation.
 *
 * This code is distributed in the hope that it will be useful, but WITHOUT
 * ANY WARRANTY; without even the implied warranty of MERCHANTABILITY or
 * FITNESS FOR A PARTICULAR PURPOSE.  See the GNU General Public License
 * version 2 for more details (a copy is included in the LICENSE file that
 * accompanied this code).
 *
 * You should have received a copy of the GNU General Public License version
 * 2 along with this work; if not, write to the Free Software Foundation,
 * Inc., 51 Franklin St, Fifth Floor, Boston, MA 02110-1301 USA.
 *
 * Please contact Oracle, 500 Oracle Parkway, Redwood Shores, CA 94065 USA
 * or visit www.oracle.com if you need additional information or have any
 * questions.
 */
package org.graalvm.compiler.replacements;

<<<<<<< HEAD
import static org.graalvm.compiler.core.common.GraalOptions.UseGraalInstrumentation;
=======
import static org.graalvm.compiler.core.common.CompilationIdentifier.INVALID_COMPILATION_ID;
>>>>>>> 39ed5ab6
import static org.graalvm.compiler.core.common.LocationIdentity.ANY_LOCATION;
import static org.graalvm.compiler.core.common.LocationIdentity.any;
import static org.graalvm.compiler.debug.Debug.applyFormattingFlagsAndWidth;
import static org.graalvm.compiler.graph.iterators.NodePredicates.isNotA;
import static org.graalvm.compiler.nodeinfo.NodeCycles.CYCLES_IGNORED;
import static org.graalvm.compiler.nodeinfo.NodeSize.SIZE_IGNORED;
import static org.graalvm.compiler.options.OptionValues.GLOBAL;
import static org.graalvm.compiler.phases.common.DeadCodeEliminationPhase.Optionality.Required;
import static java.util.FormattableFlags.ALTERNATE;

import java.lang.reflect.Array;
import java.lang.reflect.Method;
import java.util.ArrayList;
import java.util.Arrays;
import java.util.Collection;
import java.util.Collections;
import java.util.Formattable;
import java.util.Formatter;
import java.util.LinkedHashMap;
import java.util.List;
import java.util.Map;
import java.util.concurrent.atomic.AtomicReference;
import java.util.function.Predicate;

import org.graalvm.compiler.api.replacements.Snippet;
import org.graalvm.compiler.api.replacements.Snippet.ConstantParameter;
import org.graalvm.compiler.api.replacements.Snippet.VarargsParameter;
import org.graalvm.compiler.api.replacements.SnippetReflectionProvider;
import org.graalvm.compiler.core.common.GraalOptions;
import org.graalvm.compiler.core.common.LocationIdentity;
import org.graalvm.compiler.core.common.type.Stamp;
import org.graalvm.compiler.core.common.type.StampFactory;
import org.graalvm.compiler.core.common.type.StampPair;
import org.graalvm.compiler.core.common.type.TypeReference;
import org.graalvm.compiler.debug.Debug;
import org.graalvm.compiler.debug.Debug.Scope;
import org.graalvm.compiler.debug.DebugCloseable;
import org.graalvm.compiler.debug.DebugCounter;
import org.graalvm.compiler.debug.DebugTimer;
import org.graalvm.compiler.debug.GraalError;
import org.graalvm.compiler.graph.Graph.Mark;
import org.graalvm.compiler.graph.Node;
import org.graalvm.compiler.graph.NodeClass;
import org.graalvm.compiler.graph.Position;
import org.graalvm.compiler.loop.LoopEx;
import org.graalvm.compiler.loop.LoopsData;
import org.graalvm.compiler.loop.phases.LoopTransformations;
import org.graalvm.compiler.nodeinfo.InputType;
import org.graalvm.compiler.nodeinfo.NodeInfo;
import org.graalvm.compiler.nodes.AbstractBeginNode;
import org.graalvm.compiler.nodes.AbstractMergeNode;
import org.graalvm.compiler.nodes.ConstantNode;
import org.graalvm.compiler.nodes.ControlSinkNode;
import org.graalvm.compiler.nodes.DeoptimizingNode;
import org.graalvm.compiler.nodes.FixedNode;
import org.graalvm.compiler.nodes.FixedWithNextNode;
import org.graalvm.compiler.nodes.FrameState;
import org.graalvm.compiler.nodes.LoopBeginNode;
import org.graalvm.compiler.nodes.MergeNode;
import org.graalvm.compiler.nodes.ParameterNode;
import org.graalvm.compiler.nodes.PhiNode;
import org.graalvm.compiler.nodes.ReturnNode;
import org.graalvm.compiler.nodes.StartNode;
import org.graalvm.compiler.nodes.StateSplit;
import org.graalvm.compiler.nodes.StructuredGraph;
import org.graalvm.compiler.nodes.StructuredGraph.GuardsStage;
import org.graalvm.compiler.nodes.ValueNode;
import org.graalvm.compiler.nodes.ValueNodeUtil;
import org.graalvm.compiler.nodes.calc.FloatingNode;
import org.graalvm.compiler.nodes.java.LoadIndexedNode;
import org.graalvm.compiler.nodes.java.StoreIndexedNode;
import org.graalvm.compiler.nodes.memory.MemoryAccess;
import org.graalvm.compiler.nodes.memory.MemoryAnchorNode;
import org.graalvm.compiler.nodes.memory.MemoryCheckpoint;
import org.graalvm.compiler.nodes.memory.MemoryMap;
import org.graalvm.compiler.nodes.memory.MemoryMapNode;
import org.graalvm.compiler.nodes.memory.MemoryNode;
import org.graalvm.compiler.nodes.memory.MemoryPhiNode;
import org.graalvm.compiler.nodes.spi.ArrayLengthProvider;
import org.graalvm.compiler.nodes.spi.LoweringTool;
import org.graalvm.compiler.nodes.spi.MemoryProxy;
import org.graalvm.compiler.nodes.util.GraphUtil;
import org.graalvm.compiler.options.Option;
import org.graalvm.compiler.options.OptionKey;
import org.graalvm.compiler.phases.common.CanonicalizerPhase;
import org.graalvm.compiler.phases.common.DeadCodeEliminationPhase;
import org.graalvm.compiler.phases.common.FloatingReadPhase;
import org.graalvm.compiler.phases.common.FloatingReadPhase.MemoryMapImpl;
import org.graalvm.compiler.phases.common.GuardLoweringPhase;
import org.graalvm.compiler.phases.common.LoweringPhase;
import org.graalvm.compiler.phases.common.inlining.InliningUtil;
import org.graalvm.compiler.phases.tiers.PhaseContext;
import org.graalvm.compiler.phases.util.Providers;
import org.graalvm.compiler.replacements.nodes.ExplodeLoopNode;
import org.graalvm.compiler.replacements.nodes.LoadSnippetVarargParameterNode;
import org.graalvm.compiler.word.WordBase;
import org.graalvm.util.Equivalence;
import org.graalvm.util.EconomicMap;
import org.graalvm.util.EconomicSet;
import org.graalvm.util.UnmodifiableEconomicMap;

import jdk.vm.ci.code.TargetDescription;
import jdk.vm.ci.meta.Constant;
import jdk.vm.ci.meta.JavaConstant;
import jdk.vm.ci.meta.JavaKind;
import jdk.vm.ci.meta.Local;
import jdk.vm.ci.meta.LocalVariableTable;
import jdk.vm.ci.meta.MetaAccessProvider;
import jdk.vm.ci.meta.ResolvedJavaMethod;
import jdk.vm.ci.meta.ResolvedJavaMethod.Parameter;
import jdk.vm.ci.meta.ResolvedJavaType;
import jdk.vm.ci.meta.Signature;

/**
 * A snippet template is a graph created by parsing a snippet method and then specialized by binding
 * constants to the snippet's {@link ConstantParameter} parameters.
 *
 * Snippet templates can be managed in a cache maintained by {@link AbstractTemplates}.
 */
public class SnippetTemplate {

    private boolean mayRemoveLocation = false;

    /**
     * Holds the {@link ResolvedJavaMethod} of the snippet, together with some information about the
     * method that needs to be computed only once. The {@link SnippetInfo} should be created once
     * per snippet and then cached.
     */
    public abstract static class SnippetInfo {

        protected final ResolvedJavaMethod method;
        protected ResolvedJavaMethod original;
        protected final LocationIdentity[] privateLocations;

        /**
         * Lazily constructed parts of {@link SnippetInfo}.
         */
        static class Lazy {
            Lazy(ResolvedJavaMethod method) {
                int count = method.getSignature().getParameterCount(false);
                constantParameters = new boolean[count];
                varargsParameters = new boolean[count];
                for (int i = 0; i < count; i++) {
                    constantParameters[i] = method.getParameterAnnotation(ConstantParameter.class, i) != null;
                    varargsParameters[i] = method.getParameterAnnotation(VarargsParameter.class, i) != null;

                    assert !constantParameters[i] || !varargsParameters[i] : "Parameter cannot be annotated with both @" + ConstantParameter.class.getSimpleName() + " and @" +
                                    VarargsParameter.class.getSimpleName();
                }

                // Retrieve the names only when assertions are turned on.
                assert initNames(method, count);
            }

            final boolean[] constantParameters;
            final boolean[] varargsParameters;

            /**
             * The parameter names, taken from the local variables table. Only used for assertion
             * checking, so use only within an assert statement.
             */
            String[] names;

            private boolean initNames(ResolvedJavaMethod method, int parameterCount) {
                names = new String[parameterCount];
                Parameter[] params = method.getParameters();
                if (params != null) {
                    for (int i = 0; i < names.length; i++) {
                        if (params[i].isNamePresent()) {
                            names[i] = params[i].getName();
                        }
                    }
                } else {
                    int slotIdx = 0;
                    LocalVariableTable localVariableTable = method.getLocalVariableTable();
                    if (localVariableTable != null) {
                        for (int i = 0; i < names.length; i++) {
                            Local local = localVariableTable.getLocal(slotIdx, 0);
                            if (local != null) {
                                names[i] = local.getName();
                            }
                            JavaKind kind = method.getSignature().getParameterKind(i);
                            slotIdx += kind.getSlotCount();
                        }
                    }
                }
                return true;
            }
        }

        /**
         * Times instantiations of all templates derived form this snippet.
         *
         * @see SnippetTemplate#instantiationTimer
         */
        private final DebugTimer instantiationTimer;

        /**
         * Counts instantiations of all templates derived from this snippet.
         *
         * @see SnippetTemplate#instantiationCounter
         */
        private final DebugCounter instantiationCounter;

        protected abstract Lazy lazy();

        protected SnippetInfo(ResolvedJavaMethod method, LocationIdentity[] privateLocations) {
            this.method = method;
            this.privateLocations = SnippetCounterNode.addSnippetCounters(privateLocations);
            instantiationCounter = Debug.counter("SnippetInstantiationCount[%s]", method.getName());
            instantiationTimer = Debug.timer("SnippetInstantiationTime[%s]", method.getName());
            assert method.isStatic() : "snippet method must be static: " + method.format("%H.%n");
        }

        public ResolvedJavaMethod getMethod() {
            return method;
        }

        public int getParameterCount() {
            return lazy().constantParameters.length;
        }

        public void setOriginalMethod(ResolvedJavaMethod original) {
            this.original = original;
        }

        public boolean isConstantParameter(int paramIdx) {
            return lazy().constantParameters[paramIdx];
        }

        public boolean isVarargsParameter(int paramIdx) {
            return lazy().varargsParameters[paramIdx];
        }

        public String getParameterName(int paramIdx) {
            String[] names = lazy().names;
            if (names != null) {
                return names[paramIdx];
            }
            return null;
        }

        @Override
        public String toString() {
            return getClass().getSimpleName() + ":" + method.format("%h.%n");
        }
    }

    protected static class LazySnippetInfo extends SnippetInfo {
        protected final AtomicReference<Lazy> lazy = new AtomicReference<>(null);

        protected LazySnippetInfo(ResolvedJavaMethod method, LocationIdentity[] privateLocations) {
            super(method, privateLocations);
        }

        @Override
        protected Lazy lazy() {
            if (lazy.get() == null) {
                lazy.compareAndSet(null, new Lazy(method));
            }
            return lazy.get();
        }
    }

    protected static class EagerSnippetInfo extends SnippetInfo {
        protected final Lazy lazy;

        protected EagerSnippetInfo(ResolvedJavaMethod method, LocationIdentity[] privateLocations) {
            super(method, privateLocations);
            lazy = new Lazy(method);
        }

        @Override
        protected Lazy lazy() {
            return lazy;
        }
    }

    /**
     * Values that are bound to the snippet method parameters. The methods {@link #add},
     * {@link #addConst}, and {@link #addVarargs} must be called in the same order as in the
     * signature of the snippet method. The parameter name is passed to the add methods for
     * assertion checking, i.e., to enforce that the order matches. Which method needs to be called
     * depends on the annotation of the snippet method parameter:
     * <ul>
     * <li>Use {@link #add} for a parameter without an annotation. The value is bound when the
     * {@link SnippetTemplate} is {@link SnippetTemplate#instantiate instantiated}.
     * <li>Use {@link #addConst} for a parameter annotated with {@link ConstantParameter}. The value
     * is bound when the {@link SnippetTemplate} is {@link SnippetTemplate#SnippetTemplate created}.
     * <li>Use {@link #addVarargs} for an array parameter annotated with {@link VarargsParameter}. A
     * separate {@link SnippetTemplate} is {@link SnippetTemplate#SnippetTemplate created} for every
     * distinct array length. The actual values are bound when the {@link SnippetTemplate} is
     * {@link SnippetTemplate#instantiate instantiated}
     * </ul>
     */
    public static class Arguments implements Formattable {

        protected final SnippetInfo info;
        protected final CacheKey cacheKey;
        protected final Object[] values;
        protected final Stamp[] constStamps;
        protected boolean cacheable;

        protected int nextParamIdx;

        public Arguments(SnippetInfo info, GuardsStage guardsStage, LoweringTool.LoweringStage loweringStage) {
            this.info = info;
            this.cacheKey = new CacheKey(info, guardsStage, loweringStage);
            this.values = new Object[info.getParameterCount()];
            this.constStamps = new Stamp[info.getParameterCount()];
            this.cacheable = true;
        }

        public Arguments add(String name, Object value) {
            assert check(name, false, false);
            values[nextParamIdx] = value;
            nextParamIdx++;
            return this;
        }

        public Arguments addConst(String name, Object value) {
            assert value != null;
            return addConst(name, value, null);
        }

        public Arguments addConst(String name, Object value, Stamp stamp) {
            assert check(name, true, false);
            values[nextParamIdx] = value;
            constStamps[nextParamIdx] = stamp;
            cacheKey.setParam(nextParamIdx, value);
            nextParamIdx++;
            return this;
        }

        public Arguments addVarargs(String name, Class<?> componentType, Stamp argStamp, Object value) {
            assert check(name, false, true);
            Varargs varargs = new Varargs(componentType, argStamp, value);
            values[nextParamIdx] = varargs;
            // A separate template is necessary for every distinct array length
            cacheKey.setParam(nextParamIdx, varargs.length);
            nextParamIdx++;
            return this;
        }

        public void setCacheable(boolean cacheable) {
            this.cacheable = cacheable;
        }

        private boolean check(String name, boolean constParam, boolean varargsParam) {
            assert nextParamIdx < info.getParameterCount() : "too many parameters: " + name + "  " + this;
            assert info.getParameterName(nextParamIdx) == null || info.getParameterName(nextParamIdx).equals(name) : "wrong parameter name: " + name + "  " + this;
            assert constParam == info.isConstantParameter(nextParamIdx) : "Parameter " + (constParam ? "not " : "") + "annotated with @" + ConstantParameter.class.getSimpleName() + ": " + name +
                            "  " + this;
            assert varargsParam == info.isVarargsParameter(nextParamIdx) : "Parameter " + (varargsParam ? "not " : "") + "annotated with @" + VarargsParameter.class.getSimpleName() + ": " + name +
                            "  " + this;
            return true;
        }

        @Override
        public String toString() {
            StringBuilder result = new StringBuilder();
            result.append("Parameters<").append(info.method.format("%h.%n")).append(" [");
            String sep = "";
            for (int i = 0; i < info.getParameterCount(); i++) {
                result.append(sep);
                if (info.isConstantParameter(i)) {
                    result.append("const ");
                } else if (info.isVarargsParameter(i)) {
                    result.append("varargs ");
                }
                result.append(info.getParameterName(i)).append(" = ").append(values[i]);
                sep = ", ";
            }
            result.append(">");
            return result.toString();
        }

        @Override
        public void formatTo(Formatter formatter, int flags, int width, int precision) {
            if ((flags & ALTERNATE) == 0) {
                formatter.format(applyFormattingFlagsAndWidth(toString(), flags, width));
            } else {
                StringBuilder sb = new StringBuilder();
                sb.append(info.method.getName()).append('(');
                String sep = "";
                for (int i = 0; i < info.getParameterCount(); i++) {
                    if (info.isConstantParameter(i)) {
                        sb.append(sep);
                        if (info.getParameterName(i) != null) {
                            sb.append(info.getParameterName(i));
                        } else {
                            sb.append(i);
                        }
                        sb.append('=').append(values[i]);
                        sep = ", ";
                    }
                }
                sb.append(")");
                String string = sb.toString();
                if (string.indexOf('%') != -1) {
                    // Quote any % signs
                    string = string.replace("%", "%%");
                }
                formatter.format(applyFormattingFlagsAndWidth(string, flags & ~ALTERNATE, width));
            }
        }
    }

    /**
     * Wrapper for the prototype value of a {@linkplain VarargsParameter varargs} parameter.
     */
    static class Varargs {

        protected final Class<?> componentType;
        protected final Stamp stamp;
        protected final Object value;
        protected final int length;

        protected Varargs(Class<?> componentType, Stamp stamp, Object value) {
            this.componentType = componentType;
            this.stamp = stamp;
            this.value = value;
            if (value instanceof List) {
                this.length = ((List<?>) value).size();
            } else {
                this.length = Array.getLength(value);
            }
        }

        @Override
        public String toString() {
            if (value instanceof boolean[]) {
                return Arrays.toString((boolean[]) value);
            }
            if (value instanceof byte[]) {
                return Arrays.toString((byte[]) value);
            }
            if (value instanceof char[]) {
                return Arrays.toString((char[]) value);
            }
            if (value instanceof short[]) {
                return Arrays.toString((short[]) value);
            }
            if (value instanceof int[]) {
                return Arrays.toString((int[]) value);
            }
            if (value instanceof long[]) {
                return Arrays.toString((long[]) value);
            }
            if (value instanceof float[]) {
                return Arrays.toString((float[]) value);
            }
            if (value instanceof double[]) {
                return Arrays.toString((double[]) value);
            }
            if (value instanceof Object[]) {
                return Arrays.toString((Object[]) value);
            }
            return String.valueOf(value);
        }
    }

    @NodeInfo(cycles = CYCLES_IGNORED, size = SIZE_IGNORED)
    static final class VarargsPlaceholderNode extends FloatingNode implements ArrayLengthProvider {

        public static final NodeClass<VarargsPlaceholderNode> TYPE = NodeClass.create(VarargsPlaceholderNode.class);
        protected final Varargs varargs;

        protected VarargsPlaceholderNode(Varargs varargs, MetaAccessProvider metaAccess) {
            super(TYPE, StampFactory.objectNonNull(TypeReference.createExactTrusted(metaAccess.lookupJavaType(varargs.componentType).getArrayClass())));
            this.varargs = varargs;
        }

        @Override
        public ValueNode length() {
            return ConstantNode.forInt(varargs.length);
        }
    }

    static class CacheKey {

        private final ResolvedJavaMethod method;
        private final Object[] values;
        private final GuardsStage guardsStage;
        private final LoweringTool.LoweringStage loweringStage;
        private int hash;

        protected CacheKey(SnippetInfo info, GuardsStage guardsStage, LoweringTool.LoweringStage loweringStage) {
            this.method = info.method;
            this.guardsStage = guardsStage;
            this.loweringStage = loweringStage;
            this.values = new Object[info.getParameterCount()];
            this.hash = info.method.hashCode() + 31 * guardsStage.ordinal();
        }

        protected void setParam(int paramIdx, Object value) {
            values[paramIdx] = value;
            hash = (hash * 31) ^ (value == null ? 0 : value.hashCode());
        }

        @Override
        public boolean equals(Object obj) {
            if (!(obj instanceof CacheKey)) {
                return false;
            }
            CacheKey other = (CacheKey) obj;
            if (!method.equals(other.method)) {
                return false;
            }
            if (guardsStage != other.guardsStage || loweringStage != other.loweringStage) {
                return false;
            }
            for (int i = 0; i < values.length; i++) {
                if (values[i] != null && !values[i].equals(other.values[i])) {
                    return false;
                }
            }
            return true;
        }

        @Override
        public int hashCode() {
            return hash;
        }
    }

    private static final DebugTimer SnippetTemplateCreationTime = Debug.timer("SnippetTemplateCreationTime");
    private static final DebugCounter SnippetTemplates = Debug.counter("SnippetTemplateCount");

    static class Options {
        @Option(help = "Use a LRU cache for snippet templates.")//
        static final OptionKey<Boolean> UseSnippetTemplateCache = new OptionKey<>(true);

        @Option(help = "")//
        static final OptionKey<Integer> MaxTemplatesPerSnippet = new OptionKey<>(50);
    }

    /**
     * Base class for snippet classes. It provides a cache for {@link SnippetTemplate}s.
     */
    public abstract static class AbstractTemplates implements org.graalvm.compiler.api.replacements.SnippetTemplateCache {

        protected final Providers providers;
        protected final SnippetReflectionProvider snippetReflection;
        protected final TargetDescription target;
        private final Map<CacheKey, SnippetTemplate> templates;

        protected AbstractTemplates(Providers providers, SnippetReflectionProvider snippetReflection, TargetDescription target) {
            this.providers = providers;
            this.snippetReflection = snippetReflection;
            this.target = target;
            if (Options.UseSnippetTemplateCache.getValue(GLOBAL)) {
                int size = Options.MaxTemplatesPerSnippet.getValue(GLOBAL);
                this.templates = Collections.synchronizedMap(new LRUCache<>(size, size));
            } else {
                this.templates = null;
            }
        }

        public static Method findMethod(Class<? extends Snippets> declaringClass, String methodName, Method except) {
            for (Method m : declaringClass.getDeclaredMethods()) {
                if (m.getName().equals(methodName) && !m.equals(except)) {
                    return m;
                }
            }
            return null;
        }

        /**
         * Finds the unique method in {@code declaringClass} named {@code methodName} annotated by
         * {@link Snippet} and returns a {@link SnippetInfo} value describing it. There must be
         * exactly one snippet method in {@code declaringClass}.
         */
        protected SnippetInfo snippet(Class<? extends Snippets> declaringClass, String methodName, LocationIdentity... privateLocations) {
            assert methodName != null;
            Method method = findMethod(declaringClass, methodName, null);
            assert method != null : "did not find @" + Snippet.class.getSimpleName() + " method in " + declaringClass + " named " + methodName;
            assert method.getAnnotation(Snippet.class) != null : method + " must be annotated with @" + Snippet.class.getSimpleName();
            assert findMethod(declaringClass, methodName, method) == null : "found more than one method named " + methodName + " in " + declaringClass;
            ResolvedJavaMethod javaMethod = providers.getMetaAccess().lookupJavaMethod(method);
            providers.getReplacements().registerSnippet(javaMethod);
            if (GraalOptions.EagerSnippets.getValue(GLOBAL)) {
                return new EagerSnippetInfo(javaMethod, privateLocations);
            } else {
                return new LazySnippetInfo(javaMethod, privateLocations);
            }
        }

        /**
         * Gets a template for a given key, creating it first if necessary.
         */
        @SuppressWarnings("try")
        protected SnippetTemplate template(final Arguments args) {
            SnippetTemplate template = Options.UseSnippetTemplateCache.getValue(GLOBAL) && args.cacheable ? templates.get(args.cacheKey) : null;
            if (template == null) {
                SnippetTemplates.increment();
                try (DebugCloseable a = SnippetTemplateCreationTime.start(); Scope s = Debug.scope("SnippetSpecialization", args.info.method)) {
                    template = new SnippetTemplate(providers, snippetReflection, args);
                    if (Options.UseSnippetTemplateCache.getValue(GLOBAL) && args.cacheable) {
                        templates.put(args.cacheKey, template);
                    }
                } catch (Throwable e) {
                    throw Debug.handle(e);
                }
            }
            return template;
        }
    }

    private static final class LRUCache<K, V> extends LinkedHashMap<K, V> {
        private static final long serialVersionUID = 1L;
        private final int maxCacheSize;

        LRUCache(int initialCapacity, int maxCacheSize) {
            super(initialCapacity, 0.75F, true);
            this.maxCacheSize = maxCacheSize;
        }

        @Override
        protected boolean removeEldestEntry(java.util.Map.Entry<K, V> eldest) {
            return size() > maxCacheSize;
        }
    }

    // These values must be compared with equals() not '==' to support replay compilation.
    private static final Object UNUSED_PARAMETER = "UNUSED_PARAMETER";
    private static final Object CONSTANT_PARAMETER = "CONSTANT_PARAMETER";

    /**
     * Determines if any parameter of a given method is annotated with {@link ConstantParameter}.
     */
    public static boolean hasConstantParameter(ResolvedJavaMethod method) {
        for (ConstantParameter p : method.getParameterAnnotations(ConstantParameter.class)) {
            if (p != null) {
                return true;
            }
        }
        return false;
    }

    private final SnippetReflectionProvider snippetReflection;

    /**
     * Creates a snippet template.
     */
    @SuppressWarnings("try")
    protected SnippetTemplate(final Providers providers, SnippetReflectionProvider snippetReflection, Arguments args) {
        this.snippetReflection = snippetReflection;
        this.info = args.info;

        Object[] constantArgs = getConstantArgs(args);
        StructuredGraph snippetGraph = providers.getReplacements().getSnippet(args.info.method, args.info.original, constantArgs);
        instantiationTimer = Debug.timer("SnippetTemplateInstantiationTime[%#s]", args);
        instantiationCounter = Debug.counter("SnippetTemplateInstantiationCount[%#s]", args);

        ResolvedJavaMethod method = snippetGraph.method();
        Signature signature = method.getSignature();

        PhaseContext phaseContext = new PhaseContext(providers);

        // Copy snippet graph, replacing constant parameters with given arguments
        final StructuredGraph snippetCopy = new StructuredGraph.Builder().name(snippetGraph.name).method(snippetGraph.method()).build();

        try (Debug.Scope scope = Debug.scope("SpecializeSnippet", snippetCopy)) {
            if (!snippetGraph.isUnsafeAccessTrackingEnabled()) {
                snippetCopy.disableUnsafeAccessTracking();
            }

            EconomicMap<Node, Node> nodeReplacements = EconomicMap.create(Equivalence.IDENTITY);
            nodeReplacements.put(snippetGraph.start(), snippetCopy.start());

            MetaAccessProvider metaAccess = providers.getMetaAccess();
            assert checkTemplate(metaAccess, args, method, signature);

            int parameterCount = args.info.getParameterCount();
            VarargsPlaceholderNode[] placeholders = new VarargsPlaceholderNode[parameterCount];

            for (int i = 0; i < parameterCount; i++) {
                ParameterNode parameter = snippetGraph.getParameter(i);
                if (parameter != null) {
                    if (args.info.isConstantParameter(i)) {
                        Object arg = args.values[i];
                        JavaKind kind = signature.getParameterKind(i);
                        ConstantNode constantNode;
                        if (arg instanceof Constant) {
                            Stamp stamp = args.constStamps[i];
                            if (stamp == null) {
                                assert arg instanceof JavaConstant : "could not determine type of constant " + arg;
                                constantNode = ConstantNode.forConstant((JavaConstant) arg, metaAccess, snippetCopy);
                            } else {
                                constantNode = ConstantNode.forConstant(stamp, (Constant) arg, metaAccess, snippetCopy);
                            }
                        } else {
                            constantNode = ConstantNode.forConstant(snippetReflection.forBoxed(kind, arg), metaAccess, snippetCopy);
                        }
                        nodeReplacements.put(parameter, constantNode);
                    } else if (args.info.isVarargsParameter(i)) {
                        Varargs varargs = (Varargs) args.values[i];
                        VarargsPlaceholderNode placeholder = snippetCopy.unique(new VarargsPlaceholderNode(varargs, providers.getMetaAccess()));
                        nodeReplacements.put(parameter, placeholder);
                        placeholders[i] = placeholder;
                    }
                }
            }
            snippetCopy.addDuplicates(snippetGraph.getNodes(), snippetGraph, snippetGraph.getNodeCount(), nodeReplacements);

            Debug.dump(Debug.INFO_LOG_LEVEL, snippetCopy, "Before specialization");

            // Gather the template parameters
            parameters = new Object[parameterCount];
            for (int i = 0; i < parameterCount; i++) {
                if (args.info.isConstantParameter(i)) {
                    parameters[i] = CONSTANT_PARAMETER;
                } else if (args.info.isVarargsParameter(i)) {
                    assert snippetCopy.getParameter(i) == null;
                    Varargs varargs = (Varargs) args.values[i];
                    int length = varargs.length;
                    ParameterNode[] params = new ParameterNode[length];
                    Stamp stamp = varargs.stamp;
                    for (int j = 0; j < length; j++) {
                        // Use a decimal friendly numbering make it more obvious how values map
                        assert parameterCount < 10000;
                        int idx = (i + 1) * 10000 + j;
                        assert idx >= parameterCount : "collision in parameter numbering";
                        ParameterNode local = snippetCopy.addOrUnique(new ParameterNode(idx, StampPair.createSingle(stamp)));
                        params[j] = local;
                    }
                    parameters[i] = params;

                    VarargsPlaceholderNode placeholder = placeholders[i];
                    if (placeholder != null) {
                        for (Node usage : placeholder.usages().snapshot()) {
                            if (usage instanceof LoadIndexedNode) {
                                LoadIndexedNode loadIndexed = (LoadIndexedNode) usage;
                                Debug.dump(Debug.INFO_LOG_LEVEL, snippetCopy, "Before replacing %s", loadIndexed);
                                LoadSnippetVarargParameterNode loadSnippetParameter = snippetCopy.add(new LoadSnippetVarargParameterNode(params, loadIndexed.index(), loadIndexed.stamp()));
                                snippetCopy.replaceFixedWithFixed(loadIndexed, loadSnippetParameter);
                                Debug.dump(Debug.INFO_LOG_LEVEL, snippetCopy, "After replacing %s", loadIndexed);
                            } else if (usage instanceof StoreIndexedNode) {
                                /*
                                 * The template lowering doesn't really treat this as an array so
                                 * you can't store back into the varargs. Allocate your own array if
                                 * you really need this and EA should eliminate it.
                                 */
                                throw new GraalError("Can't store into VarargsParameter array");
                            }
                        }
                    }
                } else {
                    ParameterNode local = snippetCopy.getParameter(i);
                    if (local == null) {
                        // Parameter value was eliminated
                        parameters[i] = UNUSED_PARAMETER;
                    } else {
                        parameters[i] = local;
                    }
                }
            }

            explodeLoops(snippetCopy, phaseContext);

            GuardsStage guardsStage = args.cacheKey.guardsStage;
            // Perform lowering on the snippet
            if (!guardsStage.allowsFloatingGuards()) {
                new GuardLoweringPhase().apply(snippetCopy, null);
            }
            snippetCopy.setGuardsStage(guardsStage);
            try (Scope s = Debug.scope("LoweringSnippetTemplate", snippetCopy)) {
                new LoweringPhase(new CanonicalizerPhase(), args.cacheKey.loweringStage).apply(snippetCopy, phaseContext);
            } catch (Throwable e) {
                throw Debug.handle(e);
            }

            ArrayList<StateSplit> curSideEffectNodes = new ArrayList<>();
            ArrayList<DeoptimizingNode> curDeoptNodes = new ArrayList<>();
            ArrayList<ValueNode> curStampNodes = new ArrayList<>();
            for (Node node : snippetCopy.getNodes()) {
                if (node instanceof ValueNode && ((ValueNode) node).stamp() == StampFactory.forNodeIntrinsic()) {
                    curStampNodes.add((ValueNode) node);
                }
                if (node instanceof StateSplit) {
                    StateSplit stateSplit = (StateSplit) node;
                    FrameState frameState = stateSplit.stateAfter();
                    if (stateSplit.hasSideEffect()) {
                        curSideEffectNodes.add((StateSplit) node);
                    }
                    if (frameState != null) {
                        stateSplit.setStateAfter(null);
                    }
                }
                if (node instanceof DeoptimizingNode) {
                    DeoptimizingNode deoptNode = (DeoptimizingNode) node;
                    if (deoptNode.canDeoptimize()) {
                        curDeoptNodes.add(deoptNode);
                    }
                }
            }

            new DeadCodeEliminationPhase(Required).apply(snippetCopy);

            assert checkAllVarargPlaceholdersAreDeleted(parameterCount, placeholders);

            new FloatingReadPhase(true, true).apply(snippetCopy);

            MemoryAnchorNode anchor = snippetCopy.add(new MemoryAnchorNode());
            snippetCopy.start().replaceAtUsages(InputType.Memory, anchor);

            this.snippet = snippetCopy;

            StartNode entryPointNode = snippet.start();
            if (anchor.hasNoUsages()) {
                anchor.safeDelete();
                this.memoryAnchor = null;
            } else {
                // Find out if all the return memory maps point to the anchor (i.e., there's no kill
                // anywhere)
                boolean needsMemoryMaps = false;
                for (ReturnNode retNode : snippet.getNodes(ReturnNode.TYPE)) {
                    MemoryMapNode memoryMap = retNode.getMemoryMap();
                    if (memoryMap.getLocations().size() > 1 || memoryMap.getLastLocationAccess(ANY_LOCATION) != anchor) {
                        needsMemoryMaps = true;
                        break;
                    }
                }
                boolean needsAnchor;
                if (needsMemoryMaps) {
                    needsAnchor = true;
                } else {
                    // Check that all those memory maps where the only usages of the anchor
                    needsAnchor = anchor.usages().filter(isNotA(MemoryMapNode.class)).isNotEmpty();
                    // Remove the useless memory map
                    MemoryMapNode memoryMap = null;
                    for (ReturnNode retNode : snippet.getNodes(ReturnNode.TYPE)) {
                        if (memoryMap == null) {
                            memoryMap = retNode.getMemoryMap();
                        } else {
                            assert memoryMap == retNode.getMemoryMap();
                        }
                        retNode.setMemoryMap(null);
                    }
                    memoryMap.safeDelete();
                }
                if (needsAnchor) {
                    snippetCopy.addAfterFixed(snippetCopy.start(), anchor);
                    this.memoryAnchor = anchor;
                } else {
                    anchor.safeDelete();
                    this.memoryAnchor = null;
                }
            }
            Debug.dump(Debug.INFO_LOG_LEVEL, snippet, "SnippetTemplate after fixing memory anchoring");

            List<ReturnNode> returnNodes = snippet.getNodes(ReturnNode.TYPE).snapshot();
            if (returnNodes.isEmpty()) {
                this.returnNode = null;
            } else if (returnNodes.size() == 1) {
                this.returnNode = returnNodes.get(0);
            } else {
                AbstractMergeNode merge = snippet.add(new MergeNode());
                List<MemoryMapNode> memMaps = new ArrayList<>();
                for (ReturnNode retNode : returnNodes) {
                    MemoryMapNode memoryMapNode = retNode.getMemoryMap();
                    if (memoryMapNode != null) {
                        memMaps.add(memoryMapNode);
                    }
                }

                ValueNode returnValue = InliningUtil.mergeReturns(merge, returnNodes);
                this.returnNode = snippet.add(new ReturnNode(returnValue));
                if (!memMaps.isEmpty()) {
                    MemoryMapImpl mmap = FloatingReadPhase.mergeMemoryMaps(merge, memMaps);
                    MemoryMapNode memoryMap = snippet.unique(new MemoryMapNode(mmap.getMap()));
                    this.returnNode.setMemoryMap(memoryMap);
                    for (MemoryMapNode mm : memMaps) {
                        if (mm != memoryMap && mm.isAlive()) {
                            assert mm.hasNoUsages();
                            GraphUtil.killWithUnusedFloatingInputs(mm);
                        }
                    }
                }
                merge.setNext(this.returnNode);
            }

            this.sideEffectNodes = curSideEffectNodes;
            this.deoptNodes = curDeoptNodes;
            this.stampNodes = curStampNodes;

            nodes = new ArrayList<>(snippet.getNodeCount());
            for (Node node : snippet.getNodes()) {
                if (node != entryPointNode && node != entryPointNode.stateAfter()) {
                    nodes.add(node);
                }
            }

            Debug.counter("SnippetTemplateNodeCount[%#s]", args).add(nodes.size());
            Debug.dump(Debug.INFO_LOG_LEVEL, snippet, "SnippetTemplate final state");

        } catch (Throwable ex) {
            throw Debug.handle(ex);
        }
    }

    public static void explodeLoops(final StructuredGraph snippetCopy, PhaseContext phaseContext) {
        // Do any required loop explosion
        boolean exploded = false;
        do {
            exploded = false;
            ExplodeLoopNode explodeLoop = snippetCopy.getNodes().filter(ExplodeLoopNode.class).first();
            if (explodeLoop != null) { // Earlier canonicalization may have removed the loop
                // altogether
                LoopBeginNode loopBegin = explodeLoop.findLoopBegin();
                if (loopBegin != null) {
                    LoopEx loop = new LoopsData(snippetCopy).loop(loopBegin);
                    Mark mark = snippetCopy.getMark();
                    LoopTransformations.fullUnroll(loop, phaseContext, new CanonicalizerPhase());
                    new CanonicalizerPhase().applyIncremental(snippetCopy, phaseContext, mark);
                    loop.deleteUnusedNodes();
                }
                GraphUtil.removeFixedWithUnusedInputs(explodeLoop);
                exploded = true;
            }
        } while (exploded);
    }

    protected Object[] getConstantArgs(Arguments args) {
        Object[] constantArgs = args.values.clone();
        for (int i = 0; i < args.info.getParameterCount(); i++) {
            if (!args.info.isConstantParameter(i)) {
                constantArgs[i] = null;
            } else {
                assert constantArgs[i] != null : "Can't pass raw null through as argument";
            }
        }
        return constantArgs;
    }

    private static boolean checkAllVarargPlaceholdersAreDeleted(int parameterCount, VarargsPlaceholderNode[] placeholders) {
        for (int i = 0; i < parameterCount; i++) {
            if (placeholders[i] != null) {
                assert placeholders[i].isDeleted() : placeholders[i];
            }
        }
        return true;
    }

    private static boolean checkConstantArgument(MetaAccessProvider metaAccess, final ResolvedJavaMethod method, Signature signature, int i, String name, Object arg, JavaKind kind) {
        ResolvedJavaType type = signature.getParameterType(i, method.getDeclaringClass()).resolve(method.getDeclaringClass());
        if (metaAccess.lookupJavaType(WordBase.class).isAssignableFrom(type)) {
            assert arg instanceof JavaConstant : method + ": word constant parameters must be passed boxed in a Constant value: " + arg;
            return true;
        }
        if (kind != JavaKind.Object) {
            assert arg != null && kind.toBoxedJavaClass() == arg.getClass() : method + ": wrong value kind for " + name + ": expected " + kind + ", got " +
                            (arg == null ? "null" : arg.getClass().getSimpleName());
        }
        return true;
    }

    private static boolean checkVarargs(MetaAccessProvider metaAccess, final ResolvedJavaMethod method, Signature signature, int i, String name, Varargs varargs) {
        ResolvedJavaType type = (ResolvedJavaType) signature.getParameterType(i, method.getDeclaringClass());
        assert type.isArray() : "varargs parameter must be an array type";
        assert type.getComponentType().isAssignableFrom(metaAccess.lookupJavaType(varargs.componentType)) : "componentType for " + name + " not matching " + type.toJavaName() + " instance: " +
                        varargs.componentType;
        return true;
    }

    /**
     * The graph built from the snippet method.
     */
    private final StructuredGraph snippet;

    private final SnippetInfo info;

    /**
     * The named parameters of this template that must be bound to values during instantiation. For
     * a parameter that is still live after specialization, the value in this map is either a
     * {@link ParameterNode} instance or a {@link ParameterNode} array. For an eliminated parameter,
     * the value is identical to the key.
     */
    private final Object[] parameters;

    /**
     * The return node (if any) of the snippet.
     */
    private final ReturnNode returnNode;

    /**
     * The memory anchor (if any) of the snippet.
     */
    private final MemoryAnchorNode memoryAnchor;

    /**
     * Nodes that inherit the {@link StateSplit#stateAfter()} from the replacee during
     * instantiation.
     */
    private final ArrayList<StateSplit> sideEffectNodes;

    /**
     * Nodes that inherit a deoptimization {@link FrameState} from the replacee during
     * instantiation.
     */
    private final ArrayList<DeoptimizingNode> deoptNodes;

    /**
     * The nodes that inherit the {@link ValueNode#stamp()} from the replacee during instantiation.
     */
    private final ArrayList<ValueNode> stampNodes;

    /**
     * The nodes to be inlined when this specialization is instantiated.
     */
    private final ArrayList<Node> nodes;

    /**
     * Times instantiations of this template.
     *
     * @see SnippetInfo#instantiationTimer
     */
    private final DebugTimer instantiationTimer;

    /**
     * Counts instantiations of this template.
     *
     * @see SnippetInfo#instantiationCounter
     */
    private final DebugCounter instantiationCounter;

    /**
     * Gets the instantiation-time bindings to this template's parameters.
     *
     * @return the map that will be used to bind arguments to parameters when inlining this template
     */
    private EconomicMap<Node, Node> bind(StructuredGraph replaceeGraph, MetaAccessProvider metaAccess, Arguments args) {
        EconomicMap<Node, Node> replacements = EconomicMap.create(Equivalence.IDENTITY);
        assert args.info.getParameterCount() == parameters.length : "number of args (" + args.info.getParameterCount() + ") != number of parameters (" + parameters.length + ")";
        for (int i = 0; i < parameters.length; i++) {
            Object parameter = parameters[i];
            assert parameter != null : this + " has no parameter named " + args.info.getParameterName(i);
            Object argument = args.values[i];
            if (parameter instanceof ParameterNode) {
                if (argument instanceof ValueNode) {
                    replacements.put((ParameterNode) parameter, (ValueNode) argument);
                } else {
                    JavaKind kind = ((ParameterNode) parameter).getStackKind();
                    assert argument != null || kind == JavaKind.Object : this + " cannot accept null for non-object parameter named " + args.info.getParameterName(i);
                    JavaConstant constant = forBoxed(argument, kind);
                    replacements.put((ParameterNode) parameter, ConstantNode.forConstant(constant, metaAccess, replaceeGraph));
                }
            } else if (parameter instanceof ParameterNode[]) {
                ParameterNode[] params = (ParameterNode[]) parameter;
                Varargs varargs = (Varargs) argument;
                int length = params.length;
                List<?> list = null;
                Object array = null;
                if (varargs.value instanceof List) {
                    list = (List<?>) varargs.value;
                    assert list.size() == length : length + " != " + list.size();
                } else {
                    array = varargs.value;
                    assert array != null && array.getClass().isArray();
                    assert Array.getLength(array) == length : length + " != " + Array.getLength(array);
                }

                for (int j = 0; j < length; j++) {
                    ParameterNode param = params[j];
                    assert param != null;
                    Object value = list != null ? list.get(j) : Array.get(array, j);
                    if (value instanceof ValueNode) {
                        replacements.put(param, (ValueNode) value);
                    } else {
                        JavaConstant constant = forBoxed(value, param.getStackKind());
                        ConstantNode element = ConstantNode.forConstant(constant, metaAccess, replaceeGraph);
                        replacements.put(param, element);
                    }
                }
            } else {
                assert parameter.equals(CONSTANT_PARAMETER) || parameter.equals(UNUSED_PARAMETER) : "unexpected entry for parameter: " + args.info.getParameterName(i) + " -> " + parameter;
            }
        }
        return replacements;
    }

    /**
     * Converts a Java boxed value to a {@link JavaConstant} of the right kind. This adjusts for the
     * limitation that a {@link Local}'s kind is a {@linkplain JavaKind#getStackKind() stack kind}
     * and so cannot be used for re-boxing primitives smaller than an int.
     *
     * @param argument a Java boxed value
     * @param localKind the kind of the {@link Local} to which {@code argument} will be bound
     */
    protected JavaConstant forBoxed(Object argument, JavaKind localKind) {
        assert localKind == localKind.getStackKind();
        if (localKind == JavaKind.Int) {
            return JavaConstant.forBoxedPrimitive(argument);
        }
        return snippetReflection.forBoxed(localKind, argument);
    }

    /**
     * Logic for replacing a snippet-lowered node at its usages with the return value of the
     * snippet. An alternative to the {@linkplain SnippetTemplate#DEFAULT_REPLACER default}
     * replacement logic can be used to handle mismatches between the stamp of the node being
     * lowered and the stamp of the snippet's return value.
     */
    public interface UsageReplacer {
        /**
         * Replaces all usages of {@code oldNode} with direct or indirect usages of {@code newNode}.
         */
        void replace(ValueNode oldNode, ValueNode newNode);
    }

    /**
     * Represents the default {@link UsageReplacer usage replacer} logic which simply delegates to
     * {@link Node#replaceAtUsages(Node)}.
     */
    public static final UsageReplacer DEFAULT_REPLACER = new UsageReplacer() {

        @Override
        public void replace(ValueNode oldNode, ValueNode newNode) {
            if (newNode == null) {
                assert oldNode.hasNoUsages();
            } else {
                oldNode.replaceAtUsages(newNode);
            }
        }
    };

    private boolean assertSnippetKills(ValueNode replacee) {
        if (!replacee.graph().isAfterFloatingReadPhase()) {
            // no floating reads yet, ignore locations created while lowering
            return true;
        }
        if (returnNode == null) {
            // The snippet terminates control flow
            return true;
        }
        MemoryMapNode memoryMap = returnNode.getMemoryMap();
        if (memoryMap == null || memoryMap.isEmpty()) {
            // there are no kills in the snippet graph
            return true;
        }

        EconomicSet<LocationIdentity> kills = EconomicSet.create(Equivalence.DEFAULT);
        kills.addAll(memoryMap.getLocations());

        if (replacee instanceof MemoryCheckpoint.Single) {
            // check if some node in snippet graph also kills the same location
            LocationIdentity locationIdentity = ((MemoryCheckpoint.Single) replacee).getLocationIdentity();
            if (locationIdentity.isAny()) {
                assert !(memoryMap.getLastLocationAccess(any()) instanceof MemoryAnchorNode) : replacee + " kills ANY_LOCATION, but snippet does not";
                // if the replacee kills ANY_LOCATION, the snippet can kill arbitrary locations
                return true;
            }
            assert kills.contains(locationIdentity) : replacee + " kills " + locationIdentity + ", but snippet doesn't contain a kill to this location";
            kills.remove(locationIdentity);
        }
        assert !(replacee instanceof MemoryCheckpoint.Multi) : replacee + " multi not supported (yet)";

        // remove ANY_LOCATION if it's just a kill by the start node
        if (memoryMap.getLastLocationAccess(any()) instanceof MemoryAnchorNode) {
            kills.remove(any());
        }

        // node can only lower to a ANY_LOCATION kill if the replacee also kills ANY_LOCATION
        assert !kills.contains(any()) : "snippet graph contains a kill to ANY_LOCATION, but replacee (" + replacee + ") doesn't kill ANY_LOCATION.  kills: " + kills;

        /*
         * Kills to private locations are safe, since there can be no floating read to these
         * locations except reads that are introduced by the snippet itself or related snippets in
         * the same lowering round. These reads are anchored to a MemoryAnchor at the beginning of
         * their snippet, so they can not float above a kill in another instance of the same
         * snippet.
         */
        for (LocationIdentity p : this.info.privateLocations) {
            kills.remove(p);
        }

        assert kills.isEmpty() : "snippet graph kills non-private locations " + kills + " that replacee (" + replacee + ") doesn't kill";
        return true;
    }

    private static class MemoryInputMap implements MemoryMap {

        private final LocationIdentity locationIdentity;
        private final MemoryNode lastLocationAccess;

        MemoryInputMap(ValueNode replacee) {
            if (replacee instanceof MemoryAccess) {
                MemoryAccess access = (MemoryAccess) replacee;
                locationIdentity = access.getLocationIdentity();
                lastLocationAccess = access.getLastLocationAccess();
            } else {
                locationIdentity = null;
                lastLocationAccess = null;
            }
        }

        @Override
        public MemoryNode getLastLocationAccess(LocationIdentity location) {
            if (locationIdentity != null && locationIdentity.equals(location)) {
                return lastLocationAccess;
            } else {
                return null;
            }
        }

        @Override
        public Collection<LocationIdentity> getLocations() {
            if (locationIdentity == null) {
                return Collections.emptySet();
            } else {
                return Collections.singleton(locationIdentity);
            }
        }
    }

    private class MemoryOutputMap extends MemoryInputMap {

        private final UnmodifiableEconomicMap<Node, Node> duplicates;

        MemoryOutputMap(ValueNode replacee, UnmodifiableEconomicMap<Node, Node> duplicates) {
            super(replacee);
            this.duplicates = duplicates;
        }

        @Override
        public MemoryNode getLastLocationAccess(LocationIdentity locationIdentity) {
            MemoryMapNode memoryMap = returnNode.getMemoryMap();
            assert memoryMap != null : "no memory map stored for this snippet graph (snippet doesn't have a ReturnNode?)";
            MemoryNode lastLocationAccess = memoryMap.getLastLocationAccess(locationIdentity);
            assert lastLocationAccess != null : locationIdentity;
            if (lastLocationAccess == memoryAnchor) {
                return super.getLastLocationAccess(locationIdentity);
            } else {
                return (MemoryNode) duplicates.get(ValueNodeUtil.asNode(lastLocationAccess));
            }
        }

        @Override
        public Collection<LocationIdentity> getLocations() {
            return returnNode.getMemoryMap().getLocations();
        }
    }

    private void rewireMemoryGraph(ValueNode replacee, UnmodifiableEconomicMap<Node, Node> duplicates) {
        if (replacee.graph().isAfterFloatingReadPhase()) {
            // rewire outgoing memory edges
            replaceMemoryUsages(replacee, new MemoryOutputMap(replacee, duplicates));

            if (returnNode != null) {
                ReturnNode ret = (ReturnNode) duplicates.get(returnNode);
                if (ret != null) {
                    MemoryMapNode memoryMap = ret.getMemoryMap();
                    if (memoryMap != null) {
                        ret.setMemoryMap(null);
                        memoryMap.safeDelete();
                    }
                }
            }
            if (memoryAnchor != null) {
                // rewire incoming memory edges
                MemoryAnchorNode memoryDuplicate = (MemoryAnchorNode) duplicates.get(memoryAnchor);
                replaceMemoryUsages(memoryDuplicate, new MemoryInputMap(replacee));

                if (memoryDuplicate.hasNoUsages()) {
                    if (memoryDuplicate.next() != null) {
                        memoryDuplicate.graph().removeFixed(memoryDuplicate);
                    } else {
                        // this was a dummy memory node used when instantiating pure data-flow
                        // snippets: it was not attached to the control flow.
                        memoryDuplicate.safeDelete();
                    }
                }
            }
        }
    }

    private static LocationIdentity getLocationIdentity(Node node) {
        if (node instanceof MemoryAccess) {
            return ((MemoryAccess) node).getLocationIdentity();
        } else if (node instanceof MemoryProxy) {
            return ((MemoryProxy) node).getLocationIdentity();
        } else if (node instanceof MemoryPhiNode) {
            return ((MemoryPhiNode) node).getLocationIdentity();
        } else {
            return null;
        }
    }

    private void replaceMemoryUsages(ValueNode node, MemoryMap map) {
        for (Node usage : node.usages().snapshot()) {
            if (usage instanceof MemoryMapNode) {
                continue;
            }

            LocationIdentity location = getLocationIdentity(usage);
            if (location != null) {
                for (Position pos : usage.inputPositions()) {
                    if (pos.getInputType() == InputType.Memory && pos.get(usage) == node) {
                        MemoryNode replacement = map.getLastLocationAccess(location);
                        if (replacement == null) {
                            assert mayRemoveLocation || LocationIdentity.any().equals(location) || Arrays.stream(info.privateLocations).anyMatch(Predicate.isEqual(location)) : "Snippet " +
                                            info.method.format("%h.%n") + " contains access to the non-private location " + location + ", but replacee doesn't access this location." +
                                            map.getLocations();
                        } else {
                            pos.set(usage, replacement.asNode());
                        }
                    }
                }
            }
        }
    }

    /**
     * Replaces a given fixed node with this specialized snippet.
     *
     * @param metaAccess
     * @param replacee the node that will be replaced
     * @param replacer object that replaces the usages of {@code replacee}
     * @param args the arguments to be bound to the flattened positional parameters of the snippet
     * @return the map of duplicated nodes (original -&gt; duplicate)
     */
    @SuppressWarnings("try")
    public UnmodifiableEconomicMap<Node, Node> instantiate(MetaAccessProvider metaAccess, FixedNode replacee, UsageReplacer replacer, Arguments args) {
        assert assertSnippetKills(replacee);
        try (DebugCloseable a = args.info.instantiationTimer.start(); DebugCloseable b = instantiationTimer.start()) {
            args.info.instantiationCounter.increment();
            instantiationCounter.increment();
            // Inline the snippet nodes, replacing parameters with the given args in the process
            StartNode entryPointNode = snippet.start();
            FixedNode firstCFGNode = entryPointNode.next();
            StructuredGraph replaceeGraph = replacee.graph();
            EconomicMap<Node, Node> replacements = bind(replaceeGraph, metaAccess, args);
            replacements.put(entryPointNode, AbstractBeginNode.prevBegin(replacee));
            UnmodifiableEconomicMap<Node, Node> duplicates = replaceeGraph.addDuplicates(nodes, snippet, snippet.getNodeCount(), replacements);
            Debug.dump(Debug.INFO_LOG_LEVEL, replaceeGraph, "After inlining snippet %s", snippet.method());

            // Re-wire the control flow graph around the replacee
            FixedNode firstCFGNodeDuplicate = (FixedNode) duplicates.get(firstCFGNode);
            replacee.replaceAtPredecessor(firstCFGNodeDuplicate);

            rewireFrameStates(replacee, duplicates);

            if (replacee instanceof DeoptimizingNode) {
                DeoptimizingNode replaceeDeopt = (DeoptimizingNode) replacee;

                FrameState stateBefore = null;
                FrameState stateDuring = null;
                FrameState stateAfter = null;
                if (replaceeDeopt.canDeoptimize()) {
                    if (replaceeDeopt instanceof DeoptimizingNode.DeoptBefore) {
                        stateBefore = ((DeoptimizingNode.DeoptBefore) replaceeDeopt).stateBefore();
                    }
                    if (replaceeDeopt instanceof DeoptimizingNode.DeoptDuring) {
                        stateDuring = ((DeoptimizingNode.DeoptDuring) replaceeDeopt).stateDuring();
                    }
                    if (replaceeDeopt instanceof DeoptimizingNode.DeoptAfter) {
                        stateAfter = ((DeoptimizingNode.DeoptAfter) replaceeDeopt).stateAfter();
                    }
                }

                for (DeoptimizingNode deoptNode : deoptNodes) {
                    DeoptimizingNode deoptDup = (DeoptimizingNode) duplicates.get(deoptNode.asNode());
                    if (deoptDup.canDeoptimize()) {
                        if (deoptDup instanceof DeoptimizingNode.DeoptBefore) {
                            ((DeoptimizingNode.DeoptBefore) deoptDup).setStateBefore(stateBefore);
                        }
                        if (deoptDup instanceof DeoptimizingNode.DeoptDuring) {
                            DeoptimizingNode.DeoptDuring deoptDupDuring = (DeoptimizingNode.DeoptDuring) deoptDup;
                            if (stateDuring != null) {
                                deoptDupDuring.setStateDuring(stateDuring);
                            } else if (stateAfter != null) {
                                deoptDupDuring.computeStateDuring(stateAfter);
                            } else if (stateBefore != null) {
                                assert !deoptDupDuring.hasSideEffect() : "can't use stateBefore as stateDuring for state split " + deoptDupDuring;
                                deoptDupDuring.setStateDuring(stateBefore);
                            }
                        }
                        if (deoptDup instanceof DeoptimizingNode.DeoptAfter) {
                            DeoptimizingNode.DeoptAfter deoptDupAfter = (DeoptimizingNode.DeoptAfter) deoptDup;
                            if (stateAfter != null) {
                                deoptDupAfter.setStateAfter(stateAfter);
                            } else {
                                assert !deoptDupAfter.hasSideEffect() : "can't use stateBefore as stateAfter for state split " + deoptDupAfter;
                                deoptDupAfter.setStateAfter(stateBefore);
                            }

                        }
                    }
                }
            }

            updateStamps(replacee, duplicates);

<<<<<<< HEAD
            if (UseGraalInstrumentation.getValue(replaceeGraph.getOptions())) {
                for (InstrumentationNode instrumentation : replaceeGraph.getNodes().filter(InstrumentationNode.class)) {
                    if (instrumentation.getTarget() == replacee) {
                        instrumentation.replaceFirstInput(replacee, firstCFGNodeDuplicate);
                    }
                }
            }

=======
>>>>>>> 39ed5ab6
            rewireMemoryGraph(replacee, duplicates);

            // Replace all usages of the replacee with the value returned by the snippet
            ValueNode returnValue = null;
            if (returnNode != null && !(replacee instanceof ControlSinkNode)) {
                ReturnNode returnDuplicate = (ReturnNode) duplicates.get(returnNode);
                returnValue = returnDuplicate.result();
                if (returnValue == null && replacee.usages().isNotEmpty() && replacee instanceof MemoryCheckpoint) {
                    replacer.replace(replacee, null);
                } else {
                    assert returnValue != null || replacee.hasNoUsages();
                    replacer.replace(replacee, returnValue);
                }
                if (returnDuplicate.isAlive()) {
                    FixedNode next = null;
                    if (replacee instanceof FixedWithNextNode) {
                        FixedWithNextNode fwn = (FixedWithNextNode) replacee;
                        next = fwn.next();
                        fwn.setNext(null);
                    }
                    returnDuplicate.replaceAndDelete(next);
                }
            }

            // Remove the replacee from its graph
            GraphUtil.killCFG(replacee);

            Debug.dump(Debug.INFO_LOG_LEVEL, replaceeGraph, "After lowering %s with %s", replacee, this);
            return duplicates;
        }
    }

    private void propagateStamp(Node node) {
        if (node instanceof PhiNode) {
            PhiNode phi = (PhiNode) node;
            if (phi.inferStamp()) {
                for (Node usage : node.usages()) {
                    propagateStamp(usage);
                }
            }
        }
    }

    private void updateStamps(ValueNode replacee, UnmodifiableEconomicMap<Node, Node> duplicates) {
        for (ValueNode stampNode : stampNodes) {
            Node stampDup = duplicates.get(stampNode);
            ((ValueNode) stampDup).setStamp(replacee.stamp());
        }
        for (ParameterNode paramNode : snippet.getNodes(ParameterNode.TYPE)) {
            for (Node usage : paramNode.usages()) {
                Node usageDup = duplicates.get(usage);
                propagateStamp(usageDup);
            }
        }
    }

    /**
     * Gets a copy of the specialized graph.
     */
    public StructuredGraph copySpecializedGraph() {
        return (StructuredGraph) snippet.copy();
    }

    /**
     * Replaces a given floating node with this specialized snippet.
     *
     * @param metaAccess
     * @param replacee the node that will be replaced
     * @param replacer object that replaces the usages of {@code replacee}
     * @param tool lowering tool used to insert the snippet into the control-flow
     * @param args the arguments to be bound to the flattened positional parameters of the snippet
     */
    @SuppressWarnings("try")
    public void instantiate(MetaAccessProvider metaAccess, FloatingNode replacee, UsageReplacer replacer, LoweringTool tool, Arguments args) {
        assert assertSnippetKills(replacee);
        try (DebugCloseable a = args.info.instantiationTimer.start()) {
            args.info.instantiationCounter.increment();
            instantiationCounter.increment();

            // Inline the snippet nodes, replacing parameters with the given args in the process
            StartNode entryPointNode = snippet.start();
            FixedNode firstCFGNode = entryPointNode.next();
            StructuredGraph replaceeGraph = replacee.graph();
            EconomicMap<Node, Node> replacements = bind(replaceeGraph, metaAccess, args);
            replacements.put(entryPointNode, tool.getCurrentGuardAnchor().asNode());
            UnmodifiableEconomicMap<Node, Node> duplicates = replaceeGraph.addDuplicates(nodes, snippet, snippet.getNodeCount(), replacements);
            Debug.dump(Debug.INFO_LOG_LEVEL, replaceeGraph, "After inlining snippet %s", snippet.method());

            FixedWithNextNode lastFixedNode = tool.lastFixedNode();
            assert lastFixedNode != null && lastFixedNode.isAlive() : replaceeGraph + " lastFixed=" + lastFixedNode;
            FixedNode next = lastFixedNode.next();
            lastFixedNode.setNext(null);
            FixedNode firstCFGNodeDuplicate = (FixedNode) duplicates.get(firstCFGNode);
            replaceeGraph.addAfterFixed(lastFixedNode, firstCFGNodeDuplicate);

            rewireFrameStates(replacee, duplicates);
            updateStamps(replacee, duplicates);

            rewireMemoryGraph(replacee, duplicates);

            // Replace all usages of the replacee with the value returned by the snippet
            ReturnNode returnDuplicate = (ReturnNode) duplicates.get(returnNode);
            ValueNode returnValue = returnDuplicate.result();
            assert returnValue != null || replacee.hasNoUsages();
            replacer.replace(replacee, returnValue);

            if (returnDuplicate.isAlive()) {
                returnDuplicate.replaceAndDelete(next);
            }

            Debug.dump(Debug.INFO_LOG_LEVEL, replaceeGraph, "After lowering %s with %s", replacee, this);
        }
    }

    /**
     * Replaces a given floating node with this specialized snippet.
     *
     * This snippet must be pure data-flow
     *
     * @param metaAccess
     * @param replacee the node that will be replaced
     * @param replacer object that replaces the usages of {@code replacee}
     * @param args the arguments to be bound to the flattened positional parameters of the snippet
     */
    @SuppressWarnings("try")
    public void instantiate(MetaAccessProvider metaAccess, FloatingNode replacee, UsageReplacer replacer, Arguments args) {
        assert assertSnippetKills(replacee);
        try (DebugCloseable a = args.info.instantiationTimer.start()) {
            args.info.instantiationCounter.increment();
            instantiationCounter.increment();

            // Inline the snippet nodes, replacing parameters with the given args in the process
            StartNode entryPointNode = snippet.start();
            assert entryPointNode.next() == (memoryAnchor == null ? returnNode : memoryAnchor) : entryPointNode.next();
            StructuredGraph replaceeGraph = replacee.graph();
            EconomicMap<Node, Node> replacements = bind(replaceeGraph, metaAccess, args);
            MemoryAnchorNode anchorDuplicate = null;
            if (memoryAnchor != null) {
                anchorDuplicate = replaceeGraph.add(new MemoryAnchorNode());
                replacements.put(memoryAnchor, anchorDuplicate);
            }
            List<Node> floatingNodes = new ArrayList<>(nodes.size() - 2);
            for (Node n : nodes) {
                if (n != entryPointNode && n != returnNode) {
                    floatingNodes.add(n);
                }
            }
            UnmodifiableEconomicMap<Node, Node> duplicates = replaceeGraph.addDuplicates(floatingNodes, snippet, floatingNodes.size(), replacements);
            Debug.dump(Debug.INFO_LOG_LEVEL, replaceeGraph, "After inlining snippet %s", snippet.method());

            rewireFrameStates(replacee, duplicates);
            updateStamps(replacee, duplicates);

            rewireMemoryGraph(replacee, duplicates);
            assert anchorDuplicate == null || anchorDuplicate.isDeleted();

            // Replace all usages of the replacee with the value returned by the snippet
            ValueNode returnValue = (ValueNode) duplicates.get(returnNode.result());
            replacer.replace(replacee, returnValue);

            Debug.dump(Debug.INFO_LOG_LEVEL, replaceeGraph, "After lowering %s with %s", replacee, this);
        }
    }

    protected void rewireFrameStates(ValueNode replacee, UnmodifiableEconomicMap<Node, Node> duplicates) {
        if (replacee instanceof StateSplit) {
            for (StateSplit sideEffectNode : sideEffectNodes) {
                assert ((StateSplit) replacee).hasSideEffect();
                Node sideEffectDup = duplicates.get(sideEffectNode.asNode());
                ((StateSplit) sideEffectDup).setStateAfter(((StateSplit) replacee).stateAfter());
            }
        }
    }

    @Override
    public String toString() {
        StringBuilder buf = new StringBuilder(snippet.toString()).append('(');
        String sep = "";
        for (int i = 0; i < parameters.length; i++) {
            String name = "[" + i + "]";
            Object value = parameters[i];
            buf.append(sep);
            sep = ", ";
            if (value == null) {
                buf.append("<null> ").append(name);
            } else if (value.equals(UNUSED_PARAMETER)) {
                buf.append("<unused> ").append(name);
            } else if (value.equals(CONSTANT_PARAMETER)) {
                buf.append("<constant> ").append(name);
            } else if (value instanceof ParameterNode) {
                ParameterNode param = (ParameterNode) value;
                buf.append(param.getStackKind().getJavaName()).append(' ').append(name);
            } else {
                ParameterNode[] params = (ParameterNode[]) value;
                String kind = params.length == 0 ? "?" : params[0].getStackKind().getJavaName();
                buf.append(kind).append('[').append(params.length).append("] ").append(name);
            }
        }
        return buf.append(')').toString();
    }

    private static boolean checkTemplate(MetaAccessProvider metaAccess, Arguments args, ResolvedJavaMethod method, Signature signature) {
        for (int i = 0; i < args.info.getParameterCount(); i++) {
            if (args.info.isConstantParameter(i)) {
                JavaKind kind = signature.getParameterKind(i);
                assert checkConstantArgument(metaAccess, method, signature, i, args.info.getParameterName(i), args.values[i], kind);

            } else if (args.info.isVarargsParameter(i)) {
                assert args.values[i] instanceof Varargs;
                Varargs varargs = (Varargs) args.values[i];
                assert checkVarargs(metaAccess, method, signature, i, args.info.getParameterName(i), varargs);
            }
        }
        return true;
    }

    public void setMayRemoveLocation(boolean mayRemoveLocation) {
        this.mayRemoveLocation = mayRemoveLocation;
    }
}<|MERGE_RESOLUTION|>--- conflicted
+++ resolved
@@ -22,11 +22,7 @@
  */
 package org.graalvm.compiler.replacements;
 
-<<<<<<< HEAD
-import static org.graalvm.compiler.core.common.GraalOptions.UseGraalInstrumentation;
-=======
-import static org.graalvm.compiler.core.common.CompilationIdentifier.INVALID_COMPILATION_ID;
->>>>>>> 39ed5ab6
+import static java.util.FormattableFlags.ALTERNATE;
 import static org.graalvm.compiler.core.common.LocationIdentity.ANY_LOCATION;
 import static org.graalvm.compiler.core.common.LocationIdentity.any;
 import static org.graalvm.compiler.debug.Debug.applyFormattingFlagsAndWidth;
@@ -35,7 +31,6 @@
 import static org.graalvm.compiler.nodeinfo.NodeSize.SIZE_IGNORED;
 import static org.graalvm.compiler.options.OptionValues.GLOBAL;
 import static org.graalvm.compiler.phases.common.DeadCodeEliminationPhase.Optionality.Required;
-import static java.util.FormattableFlags.ALTERNATE;
 
 import java.lang.reflect.Array;
 import java.lang.reflect.Method;
@@ -123,9 +118,9 @@
 import org.graalvm.compiler.replacements.nodes.ExplodeLoopNode;
 import org.graalvm.compiler.replacements.nodes.LoadSnippetVarargParameterNode;
 import org.graalvm.compiler.word.WordBase;
-import org.graalvm.util.Equivalence;
 import org.graalvm.util.EconomicMap;
 import org.graalvm.util.EconomicSet;
+import org.graalvm.util.Equivalence;
 import org.graalvm.util.UnmodifiableEconomicMap;
 
 import jdk.vm.ci.code.TargetDescription;
@@ -1421,17 +1416,6 @@
 
             updateStamps(replacee, duplicates);
 
-<<<<<<< HEAD
-            if (UseGraalInstrumentation.getValue(replaceeGraph.getOptions())) {
-                for (InstrumentationNode instrumentation : replaceeGraph.getNodes().filter(InstrumentationNode.class)) {
-                    if (instrumentation.getTarget() == replacee) {
-                        instrumentation.replaceFirstInput(replacee, firstCFGNodeDuplicate);
-                    }
-                }
-            }
-
-=======
->>>>>>> 39ed5ab6
             rewireMemoryGraph(replacee, duplicates);
 
             // Replace all usages of the replacee with the value returned by the snippet
