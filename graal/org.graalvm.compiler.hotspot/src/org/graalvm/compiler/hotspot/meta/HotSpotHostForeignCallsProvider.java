/*
 * Copyright (c) 2013, 2016, Oracle and/or its affiliates. All rights reserved.
 * DO NOT ALTER OR REMOVE COPYRIGHT NOTICES OR THIS FILE HEADER.
 *
 * This code is free software; you can redistribute it and/or modify it
 * under the terms of the GNU General Public License version 2 only, as
 * published by the Free Software Foundation.
 *
 * This code is distributed in the hope that it will be useful, but WITHOUT
 * ANY WARRANTY; without even the implied warranty of MERCHANTABILITY or
 * FITNESS FOR A PARTICULAR PURPOSE.  See the GNU General Public License
 * version 2 for more details (a copy is included in the LICENSE file that
 * accompanied this code).
 *
 * You should have received a copy of the GNU General Public License version
 * 2 along with this work; if not, write to the Free Software Foundation,
 * Inc., 51 Franklin St, Fifth Floor, Boston, MA 02110-1301 USA.
 *
 * Please contact Oracle, 500 Oracle Parkway, Redwood Shores, CA 94065 USA
 * or visit www.oracle.com if you need additional information or have any
 * questions.
 */
package org.graalvm.compiler.hotspot.meta;

import static jdk.vm.ci.hotspot.HotSpotCallingConventionType.NativeCall;
import static org.graalvm.compiler.core.common.GraalOptions.GeneratePIC;
import static org.graalvm.compiler.core.target.Backend.ARITHMETIC_DREM;
import static org.graalvm.compiler.core.target.Backend.ARITHMETIC_FREM;
import static org.graalvm.compiler.hotspot.HotSpotBackend.BACKEDGE_EVENT;
import static org.graalvm.compiler.hotspot.HotSpotBackend.DECRYPT;
import static org.graalvm.compiler.hotspot.HotSpotBackend.DECRYPT_BLOCK;
import static org.graalvm.compiler.hotspot.HotSpotBackend.DECRYPT_BLOCK_WITH_ORIGINAL_KEY;
import static org.graalvm.compiler.hotspot.HotSpotBackend.DECRYPT_WITH_ORIGINAL_KEY;
import static org.graalvm.compiler.hotspot.HotSpotBackend.ENCRYPT;
import static org.graalvm.compiler.hotspot.HotSpotBackend.ENCRYPT_BLOCK;
import static org.graalvm.compiler.hotspot.HotSpotBackend.EXCEPTION_HANDLER;
import static org.graalvm.compiler.hotspot.HotSpotBackend.IC_MISS_HANDLER;
import static org.graalvm.compiler.hotspot.HotSpotBackend.INITIALIZE_KLASS_BY_SYMBOL;
import static org.graalvm.compiler.hotspot.HotSpotBackend.INVOCATION_EVENT;
import static org.graalvm.compiler.hotspot.HotSpotBackend.MONTGOMERY_MULTIPLY;
import static org.graalvm.compiler.hotspot.HotSpotBackend.MONTGOMERY_SQUARE;
import static org.graalvm.compiler.hotspot.HotSpotBackend.MULTIPLY_TO_LEN;
import static org.graalvm.compiler.hotspot.HotSpotBackend.MUL_ADD;
import static org.graalvm.compiler.hotspot.HotSpotBackend.NEW_ARRAY;
import static org.graalvm.compiler.hotspot.HotSpotBackend.NEW_INSTANCE;
import static org.graalvm.compiler.hotspot.HotSpotBackend.NEW_MULTI_ARRAY;
import static org.graalvm.compiler.hotspot.HotSpotBackend.RESOLVE_KLASS_BY_SYMBOL;
import static org.graalvm.compiler.hotspot.HotSpotBackend.RESOLVE_METHOD_BY_SYMBOL_AND_LOAD_COUNTERS;
import static org.graalvm.compiler.hotspot.HotSpotBackend.RESOLVE_STRING_BY_SYMBOL;
import static org.graalvm.compiler.hotspot.HotSpotBackend.SHA2_IMPL_COMPRESS;
import static org.graalvm.compiler.hotspot.HotSpotBackend.SHA5_IMPL_COMPRESS;
import static org.graalvm.compiler.hotspot.HotSpotBackend.SHA_IMPL_COMPRESS;
import static org.graalvm.compiler.hotspot.HotSpotBackend.SQUARE_TO_LEN;
import static org.graalvm.compiler.hotspot.HotSpotBackend.UNWIND_EXCEPTION_TO_CALLER;
import static org.graalvm.compiler.hotspot.HotSpotBackend.VM_ERROR;
import static org.graalvm.compiler.hotspot.HotSpotBackend.WRONG_METHOD_HANDLER;
import static org.graalvm.compiler.hotspot.HotSpotForeignCallLinkage.RegisterEffect.DESTROYS_REGISTERS;
import static org.graalvm.compiler.hotspot.HotSpotForeignCallLinkage.RegisterEffect.PRESERVES_REGISTERS;
import static org.graalvm.compiler.hotspot.HotSpotForeignCallLinkage.Transition.LEAF;
import static org.graalvm.compiler.hotspot.HotSpotForeignCallLinkage.Transition.LEAF_NOFP;
import static org.graalvm.compiler.hotspot.HotSpotForeignCallLinkage.Transition.SAFEPOINT;
import static org.graalvm.compiler.hotspot.HotSpotForeignCallLinkage.Transition.STACK_INSPECTABLE_LEAF;
import static org.graalvm.compiler.hotspot.HotSpotHostBackend.DEOPTIMIZATION_HANDLER;
import static org.graalvm.compiler.hotspot.HotSpotHostBackend.UNCOMMON_TRAP_HANDLER;
import static org.graalvm.compiler.hotspot.meta.DefaultHotSpotLoweringProvider.RuntimeCalls.CREATE_ARRAY_STORE_EXCEPTION;
import static org.graalvm.compiler.hotspot.meta.DefaultHotSpotLoweringProvider.RuntimeCalls.CREATE_CLASS_CAST_EXCEPTION;
import static org.graalvm.compiler.hotspot.meta.DefaultHotSpotLoweringProvider.RuntimeCalls.CREATE_NULL_POINTER_EXCEPTION;
import static org.graalvm.compiler.hotspot.meta.DefaultHotSpotLoweringProvider.RuntimeCalls.CREATE_OUT_OF_BOUNDS_EXCEPTION;
import static org.graalvm.compiler.hotspot.replacements.AssertionSnippets.ASSERTION_VM_MESSAGE_C;
import static org.graalvm.compiler.hotspot.replacements.HotSpotReplacementsUtil.MARK_WORD_LOCATION;
import static org.graalvm.compiler.hotspot.replacements.HotSpotReplacementsUtil.TLAB_END_LOCATION;
import static org.graalvm.compiler.hotspot.replacements.HotSpotReplacementsUtil.TLAB_TOP_LOCATION;
import static org.graalvm.compiler.hotspot.replacements.MonitorSnippets.MONITORENTER;
import static org.graalvm.compiler.hotspot.replacements.MonitorSnippets.MONITOREXIT;
import static org.graalvm.compiler.hotspot.replacements.NewObjectSnippets.DYNAMIC_NEW_ARRAY;
import static org.graalvm.compiler.hotspot.replacements.NewObjectSnippets.DYNAMIC_NEW_INSTANCE;
import static org.graalvm.compiler.hotspot.replacements.NewObjectSnippets.INIT_LOCATION;
import static org.graalvm.compiler.hotspot.replacements.ThreadSubstitutions.THREAD_IS_INTERRUPTED;
import static org.graalvm.compiler.hotspot.replacements.WriteBarrierSnippets.G1WBPOSTCALL;
import static org.graalvm.compiler.hotspot.replacements.WriteBarrierSnippets.G1WBPRECALL;
import static org.graalvm.compiler.hotspot.replacements.WriteBarrierSnippets.VALIDATE_OBJECT;
import static org.graalvm.compiler.hotspot.stubs.ExceptionHandlerStub.EXCEPTION_HANDLER_FOR_PC;
import static org.graalvm.compiler.hotspot.stubs.NewArrayStub.NEW_ARRAY_C;
import static org.graalvm.compiler.hotspot.stubs.NewInstanceStub.NEW_INSTANCE_C;
import static org.graalvm.compiler.hotspot.stubs.StubUtil.VM_MESSAGE_C;
import static org.graalvm.compiler.hotspot.stubs.UnwindExceptionToCallerStub.EXCEPTION_HANDLER_FOR_RETURN_ADDRESS;
import static org.graalvm.compiler.nodes.NamedLocationIdentity.any;
import static org.graalvm.compiler.nodes.java.ForeignCallDescriptors.REGISTER_FINALIZER;
import static org.graalvm.compiler.options.OptionValues.GLOBAL;
import static org.graalvm.compiler.replacements.Log.LOG_OBJECT;
import static org.graalvm.compiler.replacements.Log.LOG_PRIMITIVE;
import static org.graalvm.compiler.replacements.Log.LOG_PRINTF;
import static org.graalvm.compiler.replacements.nodes.BinaryMathIntrinsicNode.BinaryOperation.POW;
import static org.graalvm.compiler.replacements.nodes.UnaryMathIntrinsicNode.UnaryOperation.COS;
import static org.graalvm.compiler.replacements.nodes.UnaryMathIntrinsicNode.UnaryOperation.EXP;
import static org.graalvm.compiler.replacements.nodes.UnaryMathIntrinsicNode.UnaryOperation.LOG;
import static org.graalvm.compiler.replacements.nodes.UnaryMathIntrinsicNode.UnaryOperation.LOG10;
import static org.graalvm.compiler.replacements.nodes.UnaryMathIntrinsicNode.UnaryOperation.SIN;
import static org.graalvm.compiler.replacements.nodes.UnaryMathIntrinsicNode.UnaryOperation.TAN;

import java.util.EnumMap;

import org.graalvm.compiler.core.common.LocationIdentity;
import org.graalvm.compiler.core.common.spi.ForeignCallDescriptor;
import org.graalvm.compiler.core.common.spi.ForeignCallsProvider;
import org.graalvm.compiler.debug.GraalError;
import org.graalvm.compiler.hotspot.CompilerRuntimeHotSpotVMConfig;
import org.graalvm.compiler.hotspot.GraalHotSpotVMConfig;
import org.graalvm.compiler.hotspot.HotSpotForeignCallLinkage;
import org.graalvm.compiler.hotspot.HotSpotGraalRuntimeProvider;
import org.graalvm.compiler.hotspot.stubs.ArrayStoreExceptionStub;
import org.graalvm.compiler.hotspot.stubs.ClassCastExceptionStub;
import org.graalvm.compiler.hotspot.stubs.CreateExceptionStub;
import org.graalvm.compiler.hotspot.stubs.ExceptionHandlerStub;
import org.graalvm.compiler.hotspot.stubs.NewArrayStub;
import org.graalvm.compiler.hotspot.stubs.NewInstanceStub;
import org.graalvm.compiler.hotspot.stubs.NullPointerExceptionStub;
import org.graalvm.compiler.hotspot.stubs.OutOfBoundsExceptionStub;
import org.graalvm.compiler.hotspot.stubs.Stub;
import org.graalvm.compiler.hotspot.stubs.UnwindExceptionToCallerStub;
import org.graalvm.compiler.hotspot.stubs.VerifyOopStub;
import org.graalvm.compiler.nodes.NamedLocationIdentity;
import org.graalvm.compiler.word.Word;
import org.graalvm.compiler.word.WordTypes;
import org.graalvm.util.EconomicMap;

import jdk.vm.ci.code.CodeCacheProvider;
import jdk.vm.ci.hotspot.HotSpotJVMCIRuntime;
import jdk.vm.ci.hotspot.HotSpotJVMCIRuntimeProvider;
import jdk.vm.ci.meta.JavaKind;
import jdk.vm.ci.meta.MetaAccessProvider;

/**
 * HotSpot implementation of {@link ForeignCallsProvider}.
 */
public abstract class HotSpotHostForeignCallsProvider extends HotSpotForeignCallsProviderImpl {

    public static final ForeignCallDescriptor JAVA_TIME_MILLIS = new ForeignCallDescriptor("javaTimeMillis", long.class);
    public static final ForeignCallDescriptor JAVA_TIME_NANOS = new ForeignCallDescriptor("javaTimeNanos", long.class);

    public HotSpotHostForeignCallsProvider(HotSpotJVMCIRuntimeProvider jvmciRuntime, HotSpotGraalRuntimeProvider runtime, MetaAccessProvider metaAccess, CodeCacheProvider codeCache,
                    WordTypes wordTypes) {
        super(jvmciRuntime, runtime, metaAccess, codeCache, wordTypes);
    }

    protected static void link(Stub stub) {
        stub.getLinkage().setCompiledStub(stub);
    }

    public static ForeignCallDescriptor lookupCheckcastArraycopyDescriptor(boolean uninit) {
        return checkcastArraycopyDescriptors[uninit ? 1 : 0];
    }

    public static ForeignCallDescriptor lookupArraycopyDescriptor(JavaKind kind, boolean aligned, boolean disjoint, boolean uninit, boolean killAny) {
        if (uninit) {
            assert kind == JavaKind.Object;
            assert !killAny : "unsupported";
            return uninitObjectArraycopyDescriptors[aligned ? 1 : 0][disjoint ? 1 : 0];
        }
        if (killAny) {
            assert kind == JavaKind.Object;
            return objectArraycopyDescriptorsKillAny[aligned ? 1 : 0][disjoint ? 1 : 0];
        }
        return arraycopyDescriptors[aligned ? 1 : 0][disjoint ? 1 : 0].get(kind);
    }

    @SuppressWarnings({"unchecked"}) private static final EnumMap<JavaKind, ForeignCallDescriptor>[][] arraycopyDescriptors = (EnumMap<JavaKind, ForeignCallDescriptor>[][]) new EnumMap<?, ?>[2][2];

    private static final ForeignCallDescriptor[][] uninitObjectArraycopyDescriptors = new ForeignCallDescriptor[2][2];
    private static final ForeignCallDescriptor[] checkcastArraycopyDescriptors = new ForeignCallDescriptor[2];
    private static ForeignCallDescriptor[][] objectArraycopyDescriptorsKillAny = new ForeignCallDescriptor[2][2];

    static {
        // Populate the EnumMap instances
        for (int i = 0; i < arraycopyDescriptors.length; i++) {
            for (int j = 0; j < arraycopyDescriptors[i].length; j++) {
                arraycopyDescriptors[i][j] = new EnumMap<>(JavaKind.class);
            }
        }
    }

    private void registerArraycopyDescriptor(EconomicMap<Long, ForeignCallDescriptor> descMap, JavaKind kind, boolean aligned, boolean disjoint, boolean uninit, boolean killAny, long routine) {
        ForeignCallDescriptor desc = descMap.get(routine);
        if (desc == null) {
            desc = buildDescriptor(kind, aligned, disjoint, uninit, killAny, routine);
            descMap.put(routine, desc);
        }
        if (uninit) {
            assert kind == JavaKind.Object;
            uninitObjectArraycopyDescriptors[aligned ? 1 : 0][disjoint ? 1 : 0] = desc;
        } else {
            arraycopyDescriptors[aligned ? 1 : 0][disjoint ? 1 : 0].put(kind, desc);
        }
    }

    private ForeignCallDescriptor buildDescriptor(JavaKind kind, boolean aligned, boolean disjoint, boolean uninit, boolean killAny, long routine) {
        assert !killAny || kind == JavaKind.Object;
        String name = kind + (aligned ? "Aligned" : "") + (disjoint ? "Disjoint" : "") + (uninit ? "Uninit" : "") + "Arraycopy" + (killAny ? "KillAny" : "");
        ForeignCallDescriptor desc = new ForeignCallDescriptor(name, void.class, Word.class, Word.class, Word.class);
        LocationIdentity killed = killAny ? LocationIdentity.any() : NamedLocationIdentity.getArrayLocation(kind);
        registerForeignCall(desc, routine, NativeCall, DESTROYS_REGISTERS, LEAF_NOFP, NOT_REEXECUTABLE, killed);
        return desc;
    }

    private void registerCheckcastArraycopyDescriptor(boolean uninit, long routine) {
        String name = "Object" + (uninit ? "Uninit" : "") + "Checkcast";
        // Input:
        // c_rarg0 - source array address
        // c_rarg1 - destination array address
        // c_rarg2 - element count, treated as ssize_t, can be zero
        // c_rarg3 - size_t ckoff (super_check_offset)
        // c_rarg4 - oop ckval (super_klass)
        // return: 0 = success, n = number of copied elements xor'd with -1.
        ForeignCallDescriptor desc = new ForeignCallDescriptor(name, int.class, Word.class, Word.class, Word.class, Word.class, Word.class);
        LocationIdentity killed = NamedLocationIdentity.getArrayLocation(JavaKind.Object);
        registerForeignCall(desc, routine, NativeCall, DESTROYS_REGISTERS, LEAF_NOFP, NOT_REEXECUTABLE, killed);
        checkcastArraycopyDescriptors[uninit ? 1 : 0] = desc;
    }

    private void registerArrayCopy(JavaKind kind, long routine, long alignedRoutine, long disjointRoutine, long alignedDisjointRoutine) {
        registerArrayCopy(kind, routine, alignedRoutine, disjointRoutine, alignedDisjointRoutine, false);
    }

    private void registerArrayCopy(JavaKind kind, long routine, long alignedRoutine, long disjointRoutine, long alignedDisjointRoutine, boolean uninit) {
        /*
         * Sometimes the same function is used for multiple cases so share them when that's the case
         * but only within the same Kind. For instance short and char are the same copy routines but
         * they kill different memory so they still have to be distinct.
         */
        EconomicMap<Long, ForeignCallDescriptor> descMap = EconomicMap.create();
        registerArraycopyDescriptor(descMap, kind, false, false, uninit, false, routine);
        registerArraycopyDescriptor(descMap, kind, true, false, uninit, false, alignedRoutine);
        registerArraycopyDescriptor(descMap, kind, false, true, uninit, false, disjointRoutine);
        registerArraycopyDescriptor(descMap, kind, true, true, uninit, false, alignedDisjointRoutine);

        if (kind == JavaKind.Object && !uninit) {
            objectArraycopyDescriptorsKillAny[0][0] = buildDescriptor(kind, false, false, uninit, true, routine);
            objectArraycopyDescriptorsKillAny[1][0] = buildDescriptor(kind, true, false, uninit, true, alignedRoutine);
            objectArraycopyDescriptorsKillAny[0][1] = buildDescriptor(kind, false, true, uninit, true, disjointRoutine);
            objectArraycopyDescriptorsKillAny[1][1] = buildDescriptor(kind, true, true, uninit, true, alignedDisjointRoutine);
        }
    }

    public void initialize(HotSpotProviders providers) {
        GraalHotSpotVMConfig c = runtime.getVMConfig();
<<<<<<< HEAD
        if (!PreferGraalStubs.getValue(GLOBAL)) {
            registerForeignCall(DEOPTIMIZATION_HANDLER, c.handleDeoptStub, NativeCall, PRESERVES_REGISTERS, LEAF_NOFP, REEXECUTABLE, NO_LOCATIONS);
            registerForeignCall(UNCOMMON_TRAP_HANDLER, c.uncommonTrapStub, NativeCall, PRESERVES_REGISTERS, LEAF_NOFP, REEXECUTABLE, NO_LOCATIONS);
        }
=======
        registerForeignCall(DEOPTIMIZATION_HANDLER, c.handleDeoptStub, NativeCall, PRESERVES_REGISTERS, LEAF_NOFP, REEXECUTABLE, NO_LOCATIONS);
        registerForeignCall(UNCOMMON_TRAP_HANDLER, c.uncommonTrapStub, NativeCall, PRESERVES_REGISTERS, LEAF_NOFP, REEXECUTABLE, NO_LOCATIONS);
>>>>>>> 39ed5ab6
        registerForeignCall(IC_MISS_HANDLER, c.inlineCacheMissStub, NativeCall, PRESERVES_REGISTERS, LEAF_NOFP, REEXECUTABLE, NO_LOCATIONS);

        registerForeignCall(JAVA_TIME_MILLIS, c.javaTimeMillisAddress, NativeCall, DESTROYS_REGISTERS, LEAF_NOFP, REEXECUTABLE, NO_LOCATIONS);
        registerForeignCall(JAVA_TIME_NANOS, c.javaTimeNanosAddress, NativeCall, DESTROYS_REGISTERS, LEAF_NOFP, REEXECUTABLE, NO_LOCATIONS);
        registerForeignCall(SIN.foreignCallDescriptor, c.arithmeticSinAddress, NativeCall, DESTROYS_REGISTERS, LEAF, REEXECUTABLE, NO_LOCATIONS);
        registerForeignCall(COS.foreignCallDescriptor, c.arithmeticCosAddress, NativeCall, DESTROYS_REGISTERS, LEAF, REEXECUTABLE, NO_LOCATIONS);
        registerForeignCall(TAN.foreignCallDescriptor, c.arithmeticTanAddress, NativeCall, DESTROYS_REGISTERS, LEAF, REEXECUTABLE, NO_LOCATIONS);
        registerForeignCall(EXP.foreignCallDescriptor, c.arithmeticExpAddress, NativeCall, DESTROYS_REGISTERS, LEAF, REEXECUTABLE, NO_LOCATIONS);
        registerForeignCall(LOG.foreignCallDescriptor, c.arithmeticLogAddress, NativeCall, DESTROYS_REGISTERS, LEAF, REEXECUTABLE, NO_LOCATIONS);
        registerForeignCall(LOG10.foreignCallDescriptor, c.arithmeticLog10Address, NativeCall, DESTROYS_REGISTERS, LEAF, REEXECUTABLE, NO_LOCATIONS);
        registerForeignCall(POW.foreignCallDescriptor, c.arithmeticPowAddress, NativeCall, DESTROYS_REGISTERS, LEAF, REEXECUTABLE, NO_LOCATIONS);
        registerForeignCall(ARITHMETIC_FREM, c.fremAddress, NativeCall, DESTROYS_REGISTERS, LEAF, REEXECUTABLE, NO_LOCATIONS);
        registerForeignCall(ARITHMETIC_DREM, c.dremAddress, NativeCall, DESTROYS_REGISTERS, LEAF, REEXECUTABLE, NO_LOCATIONS);

        registerForeignCall(LOAD_AND_CLEAR_EXCEPTION, c.loadAndClearExceptionAddress, NativeCall, DESTROYS_REGISTERS, LEAF_NOFP, NOT_REEXECUTABLE, any());

        registerForeignCall(EXCEPTION_HANDLER_FOR_PC, c.exceptionHandlerForPcAddress, NativeCall, DESTROYS_REGISTERS, SAFEPOINT, REEXECUTABLE, any());
        registerForeignCall(EXCEPTION_HANDLER_FOR_RETURN_ADDRESS, c.exceptionHandlerForReturnAddressAddress, NativeCall, DESTROYS_REGISTERS, SAFEPOINT, REEXECUTABLE, any());
        registerForeignCall(NEW_ARRAY_C, c.newArrayAddress, NativeCall, DESTROYS_REGISTERS, SAFEPOINT, REEXECUTABLE, any());
        registerForeignCall(NEW_INSTANCE_C, c.newInstanceAddress, NativeCall, DESTROYS_REGISTERS, SAFEPOINT, REEXECUTABLE, any());

        CreateExceptionStub.registerForeignCalls(c, this);

        /*
         * This message call is registered twice, where the second one must only be used for calls
         * that do not return, i.e., that exit the VM.
         */
        registerForeignCall(VM_MESSAGE_C, c.vmMessageAddress, NativeCall, DESTROYS_REGISTERS, SAFEPOINT, REEXECUTABLE, NO_LOCATIONS);
        registerForeignCall(ASSERTION_VM_MESSAGE_C, c.vmMessageAddress, NativeCall, PRESERVES_REGISTERS, LEAF, REEXECUTABLE, NO_LOCATIONS);

        link(new NewInstanceStub(providers, registerStubCall(NEW_INSTANCE, REEXECUTABLE, SAFEPOINT, INIT_LOCATION, TLAB_TOP_LOCATION, TLAB_END_LOCATION)));
        link(new NewArrayStub(providers, registerStubCall(NEW_ARRAY, REEXECUTABLE, SAFEPOINT, INIT_LOCATION, TLAB_TOP_LOCATION, TLAB_END_LOCATION)));
        link(new ExceptionHandlerStub(providers, foreignCalls.get(EXCEPTION_HANDLER)));
        link(new UnwindExceptionToCallerStub(providers, registerStubCall(UNWIND_EXCEPTION_TO_CALLER, NOT_REEXECUTABLE, SAFEPOINT, any())));
        link(new VerifyOopStub(providers, registerStubCall(VERIFY_OOP, REEXECUTABLE, LEAF_NOFP, NO_LOCATIONS)));
        link(new ArrayStoreExceptionStub(providers, registerStubCall(CREATE_ARRAY_STORE_EXCEPTION, REEXECUTABLE, SAFEPOINT, any())));
        link(new ClassCastExceptionStub(providers, registerStubCall(CREATE_CLASS_CAST_EXCEPTION, REEXECUTABLE, SAFEPOINT, any())));
        link(new NullPointerExceptionStub(providers, registerStubCall(CREATE_NULL_POINTER_EXCEPTION, REEXECUTABLE, SAFEPOINT, any())));
        link(new OutOfBoundsExceptionStub(providers, registerStubCall(CREATE_OUT_OF_BOUNDS_EXCEPTION, REEXECUTABLE, SAFEPOINT, any())));

        linkForeignCall(providers, IDENTITY_HASHCODE, c.identityHashCodeAddress, PREPEND_THREAD, SAFEPOINT, NOT_REEXECUTABLE, MARK_WORD_LOCATION);
        linkForeignCall(providers, REGISTER_FINALIZER, c.registerFinalizerAddress, PREPEND_THREAD, SAFEPOINT, NOT_REEXECUTABLE, any());
        linkForeignCall(providers, MONITORENTER, c.monitorenterAddress, PREPEND_THREAD, SAFEPOINT, NOT_REEXECUTABLE, any());
        linkForeignCall(providers, MONITOREXIT, c.monitorexitAddress, PREPEND_THREAD, STACK_INSPECTABLE_LEAF, NOT_REEXECUTABLE, any());
        linkForeignCall(providers, NEW_MULTI_ARRAY, c.newMultiArrayAddress, PREPEND_THREAD, SAFEPOINT, REEXECUTABLE, INIT_LOCATION, TLAB_TOP_LOCATION, TLAB_END_LOCATION);
        linkForeignCall(providers, DYNAMIC_NEW_ARRAY, c.dynamicNewArrayAddress, PREPEND_THREAD, SAFEPOINT, REEXECUTABLE, INIT_LOCATION);
        linkForeignCall(providers, DYNAMIC_NEW_INSTANCE, c.dynamicNewInstanceAddress, PREPEND_THREAD, SAFEPOINT, REEXECUTABLE, INIT_LOCATION);
        linkForeignCall(providers, LOG_PRINTF, c.logPrintfAddress, PREPEND_THREAD, LEAF, REEXECUTABLE, NO_LOCATIONS);
        linkForeignCall(providers, LOG_OBJECT, c.logObjectAddress, PREPEND_THREAD, LEAF, REEXECUTABLE, NO_LOCATIONS);
        linkForeignCall(providers, LOG_PRIMITIVE, c.logPrimitiveAddress, PREPEND_THREAD, LEAF, REEXECUTABLE, NO_LOCATIONS);
        linkForeignCall(providers, VM_ERROR, c.vmErrorAddress, PREPEND_THREAD, LEAF_NOFP, REEXECUTABLE, NO_LOCATIONS);
        linkForeignCall(providers, OSR_MIGRATION_END, c.osrMigrationEndAddress, DONT_PREPEND_THREAD, LEAF_NOFP, NOT_REEXECUTABLE, NO_LOCATIONS);
        linkForeignCall(providers, G1WBPRECALL, c.writeBarrierPreAddress, PREPEND_THREAD, LEAF_NOFP, REEXECUTABLE, NO_LOCATIONS);
        linkForeignCall(providers, G1WBPOSTCALL, c.writeBarrierPostAddress, PREPEND_THREAD, LEAF_NOFP, REEXECUTABLE, NO_LOCATIONS);
        linkForeignCall(providers, VALIDATE_OBJECT, c.validateObject, PREPEND_THREAD, LEAF_NOFP, REEXECUTABLE, NO_LOCATIONS);

        if (GeneratePIC.getValue(GLOBAL)) {
            registerForeignCall(WRONG_METHOD_HANDLER, c.handleWrongMethodStub, NativeCall, PRESERVES_REGISTERS, LEAF_NOFP, REEXECUTABLE, NO_LOCATIONS);
            CompilerRuntimeHotSpotVMConfig cr = new CompilerRuntimeHotSpotVMConfig(HotSpotJVMCIRuntime.runtime().getConfigStore());
            linkForeignCall(providers, RESOLVE_STRING_BY_SYMBOL, cr.resolveStringBySymbol, PREPEND_THREAD, SAFEPOINT, REEXECUTABLE, INIT_LOCATION, TLAB_TOP_LOCATION, TLAB_END_LOCATION);
            linkForeignCall(providers, RESOLVE_KLASS_BY_SYMBOL, cr.resolveKlassBySymbol, PREPEND_THREAD, SAFEPOINT, REEXECUTABLE, any());
            linkForeignCall(providers, RESOLVE_METHOD_BY_SYMBOL_AND_LOAD_COUNTERS, cr.resolveMethodBySymbolAndLoadCounters, PREPEND_THREAD, SAFEPOINT, REEXECUTABLE, NO_LOCATIONS);
            linkForeignCall(providers, INITIALIZE_KLASS_BY_SYMBOL, cr.initializeKlassBySymbol, PREPEND_THREAD, SAFEPOINT, REEXECUTABLE, any());
            linkForeignCall(providers, INVOCATION_EVENT, cr.invocationEvent, PREPEND_THREAD, SAFEPOINT, REEXECUTABLE, NO_LOCATIONS);
            linkForeignCall(providers, BACKEDGE_EVENT, cr.backedgeEvent, PREPEND_THREAD, SAFEPOINT, REEXECUTABLE, NO_LOCATIONS);
        }

        // Cannot be a leaf as VM acquires Thread_lock which requires thread_in_vm state
        linkForeignCall(providers, THREAD_IS_INTERRUPTED, c.threadIsInterruptedAddress, PREPEND_THREAD, SAFEPOINT, NOT_REEXECUTABLE, any());

        linkForeignCall(providers, TEST_DEOPTIMIZE_CALL_INT, c.testDeoptimizeCallInt, PREPEND_THREAD, SAFEPOINT, REEXECUTABLE, any());

        registerArrayCopy(JavaKind.Byte, c.jbyteArraycopy, c.jbyteAlignedArraycopy, c.jbyteDisjointArraycopy, c.jbyteAlignedDisjointArraycopy);
        registerArrayCopy(JavaKind.Boolean, c.jbyteArraycopy, c.jbyteAlignedArraycopy, c.jbyteDisjointArraycopy, c.jbyteAlignedDisjointArraycopy);
        registerArrayCopy(JavaKind.Char, c.jshortArraycopy, c.jshortAlignedArraycopy, c.jshortDisjointArraycopy, c.jshortAlignedDisjointArraycopy);
        registerArrayCopy(JavaKind.Short, c.jshortArraycopy, c.jshortAlignedArraycopy, c.jshortDisjointArraycopy, c.jshortAlignedDisjointArraycopy);
        registerArrayCopy(JavaKind.Int, c.jintArraycopy, c.jintAlignedArraycopy, c.jintDisjointArraycopy, c.jintAlignedDisjointArraycopy);
        registerArrayCopy(JavaKind.Float, c.jintArraycopy, c.jintAlignedArraycopy, c.jintDisjointArraycopy, c.jintAlignedDisjointArraycopy);
        registerArrayCopy(JavaKind.Long, c.jlongArraycopy, c.jlongAlignedArraycopy, c.jlongDisjointArraycopy, c.jlongAlignedDisjointArraycopy);
        registerArrayCopy(JavaKind.Double, c.jlongArraycopy, c.jlongAlignedArraycopy, c.jlongDisjointArraycopy, c.jlongAlignedDisjointArraycopy);
        registerArrayCopy(JavaKind.Object, c.oopArraycopy, c.oopAlignedArraycopy, c.oopDisjointArraycopy, c.oopAlignedDisjointArraycopy);
        registerArrayCopy(JavaKind.Object, c.oopArraycopyUninit, c.oopAlignedArraycopyUninit, c.oopDisjointArraycopyUninit, c.oopAlignedDisjointArraycopyUninit, true);

        registerCheckcastArraycopyDescriptor(true, c.checkcastArraycopyUninit);
        registerCheckcastArraycopyDescriptor(false, c.checkcastArraycopy);

        if (c.useMultiplyToLenIntrinsic()) {
            registerForeignCall(MULTIPLY_TO_LEN, c.multiplyToLen, NativeCall, DESTROYS_REGISTERS, LEAF_NOFP, NOT_REEXECUTABLE, NamedLocationIdentity.getArrayLocation(JavaKind.Int));
        }
        if (c.useSHA1Intrinsics()) {
            registerForeignCall(SHA_IMPL_COMPRESS, c.sha1ImplCompress, NativeCall, DESTROYS_REGISTERS, LEAF_NOFP, NOT_REEXECUTABLE, NamedLocationIdentity.any());
        }
        if (c.useSHA256Intrinsics()) {
            registerForeignCall(SHA2_IMPL_COMPRESS, c.sha256ImplCompress, NativeCall, DESTROYS_REGISTERS, LEAF_NOFP, NOT_REEXECUTABLE, NamedLocationIdentity.any());
        }
        if (c.useSHA512Intrinsics()) {
            registerForeignCall(SHA5_IMPL_COMPRESS, c.sha512ImplCompress, NativeCall, DESTROYS_REGISTERS, LEAF_NOFP, NOT_REEXECUTABLE, NamedLocationIdentity.any());
        }
        if (c.useMulAddIntrinsic()) {
            registerForeignCall(MUL_ADD, c.mulAdd, NativeCall, DESTROYS_REGISTERS, LEAF_NOFP, NOT_REEXECUTABLE, NamedLocationIdentity.getArrayLocation(JavaKind.Int));
        }
        if (c.useMontgomeryMultiplyIntrinsic()) {
            registerForeignCall(MONTGOMERY_MULTIPLY, c.montgomeryMultiply, NativeCall, DESTROYS_REGISTERS, LEAF_NOFP, NOT_REEXECUTABLE, NamedLocationIdentity.getArrayLocation(JavaKind.Int));
        }
        if (c.useMontgomerySquareIntrinsic()) {
            registerForeignCall(MONTGOMERY_SQUARE, c.montgomerySquare, NativeCall, DESTROYS_REGISTERS, LEAF_NOFP, NOT_REEXECUTABLE, NamedLocationIdentity.getArrayLocation(JavaKind.Int));
        }
        if (c.useSquareToLenIntrinsic()) {
            registerForeignCall(SQUARE_TO_LEN, c.squareToLen, NativeCall, DESTROYS_REGISTERS, LEAF_NOFP, NOT_REEXECUTABLE, NamedLocationIdentity.getArrayLocation(JavaKind.Int));
        }

        if (c.useAESIntrinsics) {
            /*
             * When the java.ext.dirs property is modified then the crypto classes might not be
             * found. If that's the case we ignore the ClassNotFoundException and continue since we
             * cannot replace a non-existing method anyway.
             */
            try {
                // These stubs do callee saving
                registerForeignCall(ENCRYPT_BLOCK, c.aescryptEncryptBlockStub, NativeCall, PRESERVES_REGISTERS, LEAF_NOFP, NOT_REEXECUTABLE, NamedLocationIdentity.getArrayLocation(JavaKind.Byte));
                registerForeignCall(DECRYPT_BLOCK, c.aescryptDecryptBlockStub, NativeCall, PRESERVES_REGISTERS, LEAF_NOFP, NOT_REEXECUTABLE, NamedLocationIdentity.getArrayLocation(JavaKind.Byte));
                registerForeignCall(DECRYPT_BLOCK_WITH_ORIGINAL_KEY, c.aescryptDecryptBlockStub, NativeCall, PRESERVES_REGISTERS, LEAF_NOFP, NOT_REEXECUTABLE,
                                NamedLocationIdentity.getArrayLocation(JavaKind.Byte));
            } catch (GraalError e) {
                if (!(e.getCause() instanceof ClassNotFoundException)) {
                    throw e;
                }
            }
            try {
                // These stubs do callee saving
                registerForeignCall(ENCRYPT, c.cipherBlockChainingEncryptAESCryptStub, NativeCall, PRESERVES_REGISTERS, LEAF_NOFP, NOT_REEXECUTABLE,
                                NamedLocationIdentity.getArrayLocation(JavaKind.Byte));
                registerForeignCall(DECRYPT, c.cipherBlockChainingDecryptAESCryptStub, NativeCall, PRESERVES_REGISTERS, LEAF_NOFP, NOT_REEXECUTABLE,
                                NamedLocationIdentity.getArrayLocation(JavaKind.Byte));
                registerForeignCall(DECRYPT_WITH_ORIGINAL_KEY, c.cipherBlockChainingDecryptAESCryptStub, NativeCall, PRESERVES_REGISTERS, LEAF_NOFP, NOT_REEXECUTABLE,
                                NamedLocationIdentity.getArrayLocation(JavaKind.Byte));
            } catch (GraalError e) {
                if (!(e.getCause() instanceof ClassNotFoundException)) {
                    throw e;
                }
            }
        }
    }

    public HotSpotForeignCallLinkage getForeignCall(ForeignCallDescriptor descriptor) {
        assert foreignCalls != null : descriptor;
        return foreignCalls.get(descriptor);
    }
}<|MERGE_RESOLUTION|>--- conflicted
+++ resolved
@@ -243,15 +243,8 @@
 
     public void initialize(HotSpotProviders providers) {
         GraalHotSpotVMConfig c = runtime.getVMConfig();
-<<<<<<< HEAD
-        if (!PreferGraalStubs.getValue(GLOBAL)) {
-            registerForeignCall(DEOPTIMIZATION_HANDLER, c.handleDeoptStub, NativeCall, PRESERVES_REGISTERS, LEAF_NOFP, REEXECUTABLE, NO_LOCATIONS);
-            registerForeignCall(UNCOMMON_TRAP_HANDLER, c.uncommonTrapStub, NativeCall, PRESERVES_REGISTERS, LEAF_NOFP, REEXECUTABLE, NO_LOCATIONS);
-        }
-=======
         registerForeignCall(DEOPTIMIZATION_HANDLER, c.handleDeoptStub, NativeCall, PRESERVES_REGISTERS, LEAF_NOFP, REEXECUTABLE, NO_LOCATIONS);
         registerForeignCall(UNCOMMON_TRAP_HANDLER, c.uncommonTrapStub, NativeCall, PRESERVES_REGISTERS, LEAF_NOFP, REEXECUTABLE, NO_LOCATIONS);
->>>>>>> 39ed5ab6
         registerForeignCall(IC_MISS_HANDLER, c.inlineCacheMissStub, NativeCall, PRESERVES_REGISTERS, LEAF_NOFP, REEXECUTABLE, NO_LOCATIONS);
 
         registerForeignCall(JAVA_TIME_MILLIS, c.javaTimeMillisAddress, NativeCall, DESTROYS_REGISTERS, LEAF_NOFP, REEXECUTABLE, NO_LOCATIONS);
